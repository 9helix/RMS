--- conflicted
+++ resolved
@@ -36,11 +36,7 @@
 
 [Capture]
 
-<<<<<<< HEAD
 device: rtsp://192.168.1.25:554/user=admin&password=&channel=1&stream=0.sdp ; device id
-=======
-device: rtsp://192.168.42.10:554/user=admin&password=&channel=1&stream=0.sdp ; device id
->>>>>>> c4104d95
 force_v4l2: false
 width: 1280
 height: 720
@@ -84,11 +80,7 @@
 
 ; Extra available space in GB to leave on the SD card every night after the predicted size of all 
 ;     FF files have been taken into account
-<<<<<<< HEAD
 extra_space_gb: 6
-=======
-extra_space_gb: 5
->>>>>>> c4104d95
 
 ; Directory for log files
 log_dir: logs
