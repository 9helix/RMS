--- conflicted
+++ resolved
@@ -26,28 +26,18 @@
 ; Eegion of interest, lower limit. -1 to disable
 roi_down: -1 
 
-<<<<<<< HEAD
 ; Bit depth of the camera (e.g. an 8-bit camera)
 bit_depth: 8 
 ; Gamma of the camera. Usually 0.45 or 1.0
-gamma: 1.0 
-=======
-bit_depth: 8 ; bit depth of the camera (e.g. an 8-bit camera)
-gamma: 0.45 ; Gamma of the camera. Usually 0.45 or 1.0
->>>>>>> fa6daeb1
+gamma: 0.45
 
 ; Format of files, either 'bin' (CAMS format), or 'fits' (new RMS format)
 ff_format: fits
 
-<<<<<<< HEAD
 ; Approx. horizontal Field-of-view in degrees
-fov_w: 64
+fov_w: 87
 ; Approx. vertical Field-of-view in degrees
-fov_h: 35
-=======
-fov_w: 87 ; Approx. horizontal Field-of-view in degrees
-fov_h: 45 ; Approx. vertical Field-of-view in degrees
->>>>>>> fa6daeb1
+fov_h: 45
 
 ; Deinterlacing -2 = global shutter, -1 = rolling shutter, 0 = even first, 1 = odd first
 deinterlace_order: -1 
@@ -226,7 +216,6 @@
 
 [StarExtraction]
 
-<<<<<<< HEAD
 ; Extract stars
 ; -------------
 ; Maximum mean intensity of an image before it is discared as too bright
@@ -234,18 +223,11 @@
 ; Apply a mask on the detections by removing all that are too close to the given image border (in pixels)
 border: 15 
 ; Size of the neighbourhood for the maximum search (in pixels)
-neighborhood_size: 10 
+neighborhood_size: 5
 ; A threshold for cutting the detections which are too faint (0-255)
-intensity_threshold: 20 
+intensity_threshold: 30
 ; An upper limit on number of stars before the PSF fitting (more than that would take too long to process)
-max_stars: 300 
-=======
-max_global_intensity: 140 ; maximum mean intensity of an image before it is discared as too bright
-border: 15 ;  apply a mask on the detections by removing all that are too close to the given image border (in pixels)
-neighborhood_size: 5 ; size of the neighbourhood for the maximum search (in pixels)
-intensity_threshold: 30 ; a threshold for cutting the detections which are too faint (0-255)
-max_stars: 400 ; an upper limit on number of stars before the PSF fitting (more than that would take too long to process)
->>>>>>> fa6daeb1
+max_stars: 400
 
 ; PSF fit and filtering
 ; ---------------------
