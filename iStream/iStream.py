--- conflicted
+++ resolved
@@ -65,19 +65,10 @@
     os.remove(lockfile)
 
     # Only reboot on the RPi, don't reboot Linux machines
-<<<<<<< HEAD
-    import os
-    import pwd
     username = pwd.getpwuid(os.getuid()).pw_name
 
     if username == 'pi':
 
-=======
-    username = pwd.getpwuid(os.getuid()).pw_name
-
-    if username == 'pi':
-
->>>>>>> 0b71abd7
         # Reboot the computer (script needs sudo priviledges, works only on Linux)
         try:
             log.info("Rebooting system...")
