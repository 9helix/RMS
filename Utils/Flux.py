""" Compute single-station meteor shower flux. """

import argparse
import collections
import copy
import datetime
import glob
import json
import os
import sys
from pathlib import Path

import ephem
import matplotlib.dates as mdates
import matplotlib.pyplot as plt
import numpy as np
import RMS.Formats.CALSTARS as CALSTARS
import scipy.stats
from git.objects.base import Object
from RMS.Astrometry.ApplyAstrometry import (correctVignettingTrueToApparent,
                                            extinctionCorrectionTrueToApparent,
                                            getFOVSelectionRadius, raDecToXYPP,
                                            xyToRaDecPP)
from RMS.Astrometry.ApplyRecalibrate import (applyRecalibrate,
                                             recalibrateSelectedFF)
from RMS.Astrometry.Conversions import (J2000_JD, areaGeoPolygon, date2JD,
                                        datetime2JD, jd2Date, raDec2AltAz)
from RMS.Astrometry.CyFunctions import subsetCatalog
from RMS.ExtractStars import extractStarsAndSave
from RMS.Formats import FFfile, Platepar, StarCatalog
from RMS.Formats.CALSTARS import readCALSTARS
from RMS.Formats.FTPdetectinfo import findFTPdetectinfoFile, readFTPdetectinfo
from RMS.Math import angularSeparation, pointInsideConvexPolygonSphere
from RMS.Routines.FOVArea import fovArea, xyHt2Geo
from RMS.Routines.MaskImage import MaskStructure, getMaskFile, loadMask
from RMS.Routines.SolarLongitude import (jd2SolLonSteyaert, solLon2jdSteyaert,
                                         unwrapSol)

from Utils.ShowerAssociation import heightModel, showerAssociation


def generateColAreaJSONFileName(station_code, side_points, ht_min, ht_max, dht, elev_limit):
    """ Generate a file name for the collection area JSON file. """

    file_name = "flux_col_areas_{:s}_sp-{:d}_htmin-{:.1f}_htmax-{:.1f}_dht-{:.1f}_elemin-{:.1f}.json".format(
        station_code, side_points, ht_min, ht_max, dht, elev_limit)

    return file_name


def saveRawCollectionAreas(dir_path, file_name, col_areas_ht):
    """ Save the raw collection area calculations so they don't have to be regenerated every time. """

    file_path = os.path.join(dir_path, file_name)

    with open(file_path, 'w') as f:

        # Convert tuple keys (x_mid, y_mid) to str keys
        col_areas_ht_strkeys = {}
        for key in col_areas_ht:
            col_areas_ht_strkeys[key] = {}

            for tuple_key in col_areas_ht[key]:

                str_key = "{:.2f}, {:.2f}".format(*tuple_key)

                col_areas_ht_strkeys[key][str_key] = col_areas_ht[key][tuple_key]

        # Add an explanation what each entry means
        col_areas_ht_strkeys[-1] = {"height (m)": {"x (px), y (px) of pixel block":
                                                   ["area (m^2)", "azimuth +E of due N (deg)", "elevation (deg)", "sensitivity", "range (m)"]}}

        # Convert collection areas to JSON
        out_str = json.dumps(col_areas_ht_strkeys, indent=4, sort_keys=True)

        # Save to disk
        f.write(out_str)


def loadRawCollectionAreas(dir_path, file_name):
    """ Read raw collection areas from disk. """

    file_path = os.path.join(dir_path, file_name)

    # Load the JSON file
    with open(file_path) as f:
        data = " ".join(f.readlines())

        col_areas_ht_strkeys = json.loads(data)

        # Convert tuple keys (x_mid, y_mid) to str keys
        col_areas_ht = collections.OrderedDict()
        for key in col_areas_ht_strkeys:

            # Skip heights below 0 (the info key)
            if float(key) < 0:
                continue

            col_areas_ht[float(key)] = collections.OrderedDict()

            for str_key in col_areas_ht_strkeys[key]:

                # Convert the string "x_mid, y_mid" to tuple of floats (x_mid, y_mid)
                tuple_key = tuple(map(float, str_key.split(", ")))

                col_areas_ht[float(key)][tuple_key] = col_areas_ht_strkeys[key][str_key]

        return col_areas_ht

def saveForcedBinFluxData(dir_path, file_name, sol_list, meteor_list, area_list, time_list):
    """ Save solar longitude, number of meteors, collecting area and time for fixed bins """
    file_path = os.path.join(dir_path, f"{file_name}.csv")
    with open(file_path, 'w') as f:
        f.write('Sol (rad), Meteors, Area (m^2), Time (hours)\n')
        for sol, meteors, area, time in zip(sol_list, meteor_list, area_list, time_list):
            f.write(f"{sol},{meteors},{area},{time}\n")
        f.write(f'{sol[-1]}') # sol_list has one more element thatn meteor_list


def loadForcedBinFluxData(dir_path, filename):
    """ Load solar longitude, number of meteors, collecting area and time values for fixed bins """
    file_path = os.path.join(dir_path, filename)
    
    data = np.genfromtxt(file_path, delimiter=',', dtype=None, encoding=None, skip_header=1)
    sol = data[:,0]
    meteor_list = data[:-1, 1]
    area_list = data[:-1, 2]
    time_list = data[:-1, 3]
    
    return sol, meteor_list, area_list, time_list
        


class FluxConfig(object):
    def __init__(self):
        """ Container for flux calculations. """

        # How many points to use to evaluate the FOV on seach side of the image. Normalized to the longest
        #   side.
        self.side_points = 20

        # Minimum height (km).
        self.ht_min = 60

        # Maximum height (km).
        self.ht_max = 130

        # Height sampling delta (km).
        self.dht = 2

        # Limit of meteor's elevation above horizon (deg). 25 degrees by default.
        self.elev_limit = 20

        # Minimum radiant elevation in the time bin (deg). 25 degreees by default
        self.rad_elev_limit = 15

        # Minimum distance of the end of the meteor to the radiant (deg)
        self.rad_dist_min = 15

        # Subdivide the time bin into the given number of subbins
        self.sub_time_bins = 2

        # Minimum number of meteors in the time bin
        self.meteors_min = 3


def computeTimeIntervals(cloud_ratio_dict, ratio_threshold=0.4, time_gap_threshold=15, clearing_threshold=90):
    """
    Calculate sets of time intervals using the detected to predicted star ratios

    Arguments:
        cloud_ratio_dict: [dict] ff_file: ratio
        ratio_threshold: [float] minimum ratio required to be above. 0.15 is reasonable but 0.2 is more safe
        time_gap_threshold: [float] maximum time gap between ff files from clodu_ratio_dict
            before it's used to stop an interval. This is because if there is a gap that's too large, it
            can be because there are clouds in between. And to not risk this affecting flux values
            this is cut out.
        clearing_threshold: [float] The time (in hours) required for the ratio to be above the 
            ratio threshold before it will be considered

    Return:
        intervals: [list of tuple of datetime] Structured like [(start_datetime, end_datetime), ...]

    """
    intervals = []
    start_interval = None
    prev_date = None
    for filename, ratio in cloud_ratio_dict.items():
        date = FFfile.filenameToDatetime(filename)

        if prev_date is None:
            prev_date = date
        
        if start_interval is None and ratio >= ratio_threshold:
            start_interval = date

        # make an interval if FF has a >10 min gap (suggests clouds in between) or if the ratio is too low.
        # However the interval must be at least an hour to be kept.
        if ((date - prev_date).total_seconds()/60 > time_gap_threshold or ratio < ratio_threshold):
            if start_interval is not None and (prev_date - start_interval).total_seconds()/60 > 60:
                intervals.append((start_interval, prev_date))
                
            # If ratio is less than threshold, you want to discard so it shouldn't be the start of an interval
            if ratio < ratio_threshold:
                start_interval = None
            else:
                start_interval = date

        prev_date = date

    # if you run out of images, that counts as a cutoff
    if start_interval is not None and (prev_date - start_interval).total_seconds()/60 > clearing_threshold:
        intervals.append((start_interval, prev_date))
    
    return intervals


def detectMoon(file_list, platepar, config):
    """
    If moon is within 3 degrees of the FOV and the phase of the moon is above 25% then the moon
    is visible in view, and a picture with the moon in it will not be used

    Arguments:
        file_list: [list] List of FF files to detect the moon in
        platepar: [platepar object]
        config: [config object]

    Returns:
        new_file_list: [list] FF file list which don't have a moon in it
    """
    # setting up observer
    o = ephem.Observer()
    o.lat = str(config.latitude)
    o.long = str(config.longitude)
    o.elevation = config.elevation
    o.horizon = '0:0'

    radius = getFOVSelectionRadius(platepar)
    new_file_list = []

    # going through all ff files to check if moon is in fov
    for filename in file_list:
        # getting right ascension and declination of middle of fov
        _, ra_mid, dec_mid, _ = xyToRaDecPP([FFfile.getMiddleTimeFF(filename, config.fps)], [
            platepar.X_res/2], [platepar.Y_res/2], [1], platepar)
        ra_mid, dec_mid = np.radians(ra_mid[0]), np.radians(dec_mid[0])
        
        o.date = FFfile.filenameToDatetime(filename)
        m = ephem.Moon()
        m.compute(o)

        # calculating fraction of moon which is visible
        nnm = ephem.next_new_moon(o.date)
        pnm = ephem.previous_new_moon(o.date)
        phase = (o.date - pnm) / (nnm - pnm)  # from 0 to 1 for 360 deg
        lunar_area = 1 - np.abs(2 * phase - 1)  # using sawtooth function for fraction of moon visible
        
        # calculating angular distance from middle of fov to correct for checking after the xy mapping
        angular_distance = angularSeparation(ra_mid, dec_mid, m.ra, m.dec)
        
        x, y = raDecToXYPP(np.array([np.degrees(m.ra)]), np.array([np.degrees(m.dec)]),
                           datetime2JD(o.date.datetime()), platepar)

        # an amount of pixels outside fov. It would be better if this exactly required the moon to be 3
        # degrees outside of fov, but that can be computationally intensive
        if ((x <= -30) or (x >= platepar.X_res + 30) or (y <= -50) or (y >= platepar.Y_res + 50) or \
            (lunar_area < 0.25) or o.next_rising(m) < o.next_setting(m)) and angular_distance < radius:
            new_file_list.append(filename)

    return new_file_list


def detectClouds(config, dir_path, N=5, mask=None, show_plots=True, ratio_threshold=0.4):
    """ Detect clouds based on the number of stars detected in images compared to how many are
    predicted.

    Arguments:
        dir_path: [str] folder to search for FF files, CALSTARS files
        platepar: [Platepar object]

    keyword arguments:
        mask: [2d array]
        N: [float] Time duration of bins to separate FF files into
        show_plots: [Bool] Whether to show plots (defaults to true)

    Return:
        time_intervals [list of tuple]: list of datetime pairs in tuples, representing the starting
            and ending times of a time interval
    """
    # collect detected stars
    file_list = sorted(os.listdir(dir_path))

    # Locate and load the mask file
    mask = getMaskFile(dir_path, config, file_list=file_list)

    # get detected stars
    calstars_file = None
    for calstars_file in file_list:
        if ('CALSTARS' in calstars_file) and calstars_file.endswith('.txt'):
            break
    star_list = readCALSTARS(dir_path, calstars_file)
    print('CALSTARS file: ' + calstars_file + ' loaded!')

    # get FF file every N minute interval
    starting_time = None
    recorded_files = []
    bin_used = -1
    for ff_file_name, _ in star_list:
        date = FFfile.filenameToDatetime(ff_file_name)
        if starting_time is None:
            starting_time = date

        # store the first file of each bin
        new_bin = int(((date - starting_time).total_seconds()/60) // N)
        if new_bin > bin_used:
            recorded_files.append(ff_file_name)
            bin_used = new_bin

    # detect which images don't have a moon visible, and filter the file list based on this
    platepar = Platepar.Platepar()
    platepar.read(os.path.join(dir_path, config.platepar_name), use_flat=config.use_flat)
    recorded_files = detectMoon(recorded_files, platepar, config)

    # Find and load recalibrated platepars
    if config.platepars_flux_recalibrated_name in file_list:
        with open(os.path.join(dir_path, config.platepars_flux_recalibrated_name)) as f:
            recalibrated_platepar_dict = json.load(f)
            # Convert the dictionary of recalibrated platepars to a dictionary of Platepar objects
            recalibrated_platepars = {}
            for ff_name in recalibrated_platepar_dict:
                pp = Platepar.Platepar()
                pp.loadFromDict(recalibrated_platepar_dict[ff_name], use_flat=config.use_flat)

                recalibrated_platepars[ff_name] = pp
                recorded_files = list(recalibrated_platepars.keys())
            print("Recalibrated platepars loaded!")

    # If the file is not available, apply the recalibration procedure
    else:
        print("Recalibrated platepar file not available!")
        print("Recalibrating...")
        recalibrated_platepars = recalibrateSelectedFF(dir_path, recorded_files, star_list, config, stellarLMModel(platepar.mag_lev))
        recorded_files = list(recalibrated_platepars.keys())

    matched_count = {ff: len(recalibrated_platepars[ff].star_list) for ff in recorded_files}
<<<<<<< HEAD
    
    star_det_mag_corr =  -2.5*np.log10(config.intensity_threshold/18) - 1 # correction for star detector LM
=======
        
    # Compute the correction between the visible limiting magnitude and the LM produced by the star detector
    #   - normalize the LM to the intensity threshold of 18
    #   - correct for the sensitivity at intensity threshold of 18 (empirical)
    star_det_mag_corr = -2.5*np.log10(config.intensity_threshold/18) - 1.3


    # Compute the limiting magnitude of the star detector
>>>>>>> db4abed3
    ff_limiting_magnitude = {ff_file: (stellarLMModel(recalibrated_platepars[ff_file].mag_lev) + star_det_mag_corr if
                                       recalibrated_platepars[ff_file].auto_recalibrated else None)
                             for ff_file in recorded_files}
    

    
    if show_plots:
        matched_pred_LM = {ff:np.percentile(xyToRaDecPP([FFfile.getMiddleTimeFF(ff, config.fps, ret_milliseconds=True)]*len(star_data.star_list),
                            [star[1] for star in star_data.star_list],
                            [star[2] for star in star_data.star_list],
                            [star[3] for star in star_data.star_list], 
                            platepar)[3], 90) for ff, star_data in recalibrated_platepars.items() if len(star_data.star_list)}
        
        # Compute the limiting magnitude of matched stars as the 90th percentile of the faintest matched stars
        matched_star_LM = {ff: np.percentile(np.array(recalibrated_platepars[ff].star_list)[:,6], 90)
                        for ff in recorded_files if len(recalibrated_platepars[ff].star_list)}

        empirical_LM = {ff_file: (stellarLMModel(recalibrated_platepars[ff_file].mag_lev) if
                                       recalibrated_platepars[ff_file].auto_recalibrated else None)
                             for ff_file in recorded_files}
            
        # fig, ax = plt.subplots(2)
        plot_format = mdates.DateFormatter('%H:%M')
<<<<<<< HEAD
        ax[0].xaxis.set_major_formatter(plot_format)
        ax[0].scatter([FFfile.filenameToDatetime(ff) for ff in recorded_files if ff_limiting_magnitude[ff] is not None],
                    [ff_limiting_magnitude[ff]/matched_star_LM[ff] for ff in recorded_files if ff_limiting_magnitude[ff] is not None])
        ax[0].set_ylabel('predicted/faintest detected star mag')
        ax[0].set_xlabel('Time')
        
        ax[1].xaxis.set_major_formatter(plot_format)
        ax[1].scatter([FFfile.filenameToDatetime(ff) for ff in ff_limiting_magnitude],
                    ff_limiting_magnitude.values(),marker='+', label='Predicted faintest matched star mag')
        # ax[1].scatter([FFfile.filenameToDatetime(ff) for ff in matched_pred_LM],
        #             matched_pred_LM.values(), label='faintest detected star mag (pred)')
        ax[1].scatter([FFfile.filenameToDatetime(ff) for ff in empirical_LM],
                    empirical_LM.values(), label='empirical LM')
        ax[1].scatter([FFfile.filenameToDatetime(ff) for ff in matched_star_LM],
                    matched_star_LM.values(),marker='x', label='faintest matched star mag (cat)')
        # ax[1].scatter([FFfile.filenameToDatetime(ff) for ff in recorded_files],
=======
        # ax[0].xaxis.set_major_formatter(plot_format)

        # ax[0].scatter([FFfile.filenameToDatetime(ff) for ff in recorded_files if ff_limiting_magnitude[ff] is not None], 
        #             [ff_limiting_magnitude[ff] - matched_star_LM[ff] for ff in recorded_files if ff_limiting_magnitude[ff] is not None], marker='x', c='orange')
        # ax[0].set_ylabel('$\\Delta$ Matched LM')
        # ax[0].set_xlabel('Time')
        

        plt.gca().xaxis.set_major_formatter(plot_format)

        plt.gca().scatter([FFfile.filenameToDatetime(ff) for ff in empirical_LM],
                    empirical_LM.values(), label='Stellar LM', s=5, c='k')

        plt.gca().scatter([FFfile.filenameToDatetime(ff) for ff in ff_limiting_magnitude],
                    ff_limiting_magnitude.values(), marker='+', label='Star detection LM', c='orange')

        # plt.gca().scatter([FFfile.filenameToDatetime(ff) for ff in matched_pred_LM],
        #             matched_pred_LM.values(), label='faintest detected star mag (pred)')

        plt.gca().scatter([FFfile.filenameToDatetime(ff) for ff in matched_star_LM],
                    matched_star_LM.values(), marker='x', label="90th percentile detected stars", c='green')

        # plt.gca().scatter([FFfile.filenameToDatetime(ff) for ff in recorded_files],
>>>>>>> db4abed3
        #             [empirical_LM[ff] for ff in recorded_files], label='empirical LM')

        plt.gca().set_ylabel('Magnitude')
        plt.gca().set_xlabel('Time')

        plt.gca().legend()

        plt.show()

    predicted_stars = predictStarNumberInFOV(recalibrated_platepars, ff_limiting_magnitude, config, mask, 
                                             show_plot=show_plots)
    # for ff in predicted_stars:
    #     print(ff, matched_count.get(ff), predicted_stars.get(ff), ff_limiting_magnitude.get(ff))

    
    ratio = {ff_file: (matched_count[ff_file] / predicted_stars[ff_file] if ff_file in predicted_stars else 0)
            for ff_file in recorded_files}
    time_intervals = computeTimeIntervals(ratio, ratio_threshold=ratio_threshold)
    
    if show_plots and predicted_stars:
        fig, ax = plt.subplots(2)
        plot_format = mdates.DateFormatter('%H:%M')
        ax[0].xaxis.set_major_formatter(plot_format)
        ax[0].plot([FFfile.filenameToDatetime(x) for x in ratio.keys()], list(ratio.values()), marker='o')
        ax[0].set_xlabel("Time")
        ax[0].set_ylabel("stars observed at LM-1/stars predicted")
        ax[0].vlines(np.array(time_intervals).flatten(), 
                    ymin=min(ratio.values()), ymax=max(ratio.values()), linestyles='dashed', colors='r')
        
        ax[1].xaxis.set_major_formatter(plot_format)
        ax[1].scatter([FFfile.filenameToDatetime(ff) for ff in matched_count], 
                    [matched_count[ff] for ff in matched_count], label='fitted count')
        ax[1].scatter([FFfile.filenameToDatetime(ff) for ff in predicted_stars], 
                    [predicted_stars[ff] for ff in predicted_stars], label='predicted count')
        ax[1].set_xlabel("Time")
        ax[1].set_ylabel("Count")
        ax[1].legend()
        ax[1].vlines(np.array(time_intervals).flatten(), 
                    ymin=min(predicted_stars.values()), ymax=max(predicted_stars.values()), linestyles='dashed', colors='r')
        plt.show()
        

    # calculating the ratio of observed starts to the number of predicted stars        
    return time_intervals


def predictStarNumberInFOV(recalibrated_platepars, ff_limiting_magnitude, config, mask=None, show_plot=True):
    """ Predicts the number of stars that should be in the FOV, considering limiting magnitude,
    FOV and mask, and returns a dictionary mapping FF files to the number of predicted stars

    Arguments:
        recalibrated_platepars: [dict] FF_file: platepar
        ff_limiting_magnitude: [dict] FF_file: limiting_magnitude
        config: [Config object]
    Keyword Arguments:
        mask: [Mask object] Mask to filter stars to
        show_plot: [Bool] Whether to show plots (defaults to true)

    Return:
        pred_star_count: [dict] FF_file: number_of_stars_in_FOV
    """

<<<<<<< HEAD
    if not ff_files:
        return {}
    
    # using a blank mask if nothing is given
    if mask is None:
        mask = MaskStructure(np.full((recalibrated_platepars[ff_files[0]].Y_res,
                             recalibrated_platepars[ff_files[0]].X_res), 255, dtype=np.uint8))

    pred_star_count = {}
    star_mag = {}
    for i, ff_file in enumerate(ff_files):
        platepar = recalibrated_platepars[ff_file]
        lim_mag = ff_limiting_magnitude[ff_file]
        if lim_mag is None:
            continue
        
        date = FFfile.getMiddleTimeFF(ff_file, config.fps, ret_milliseconds=True)
        jd = date2JD(*date)
        
        # make a polygon on a sphere out of 5 points on each side
        # n_points = 5
        # y_points = [platepar.Y_res * i/n_points for i in range(n_points)] + [platepar.Y_res]*n_points + \
        #             [platepar.Y_res * (1-i/n_points) for i in range(n_points)] + [0]*n_points
        # x_points = [0]*n_points + [platepar.X_res * i/n_points for i in range(n_points)] + \
        #             [platepar.X_res]*n_points + [platepar.X_res * (1-i/n_points) for i in range(n_points)]
        _, ra_vertices, dec_vertices, _ = xyToRaDecPP([date]*4,
                                                      [0, 0, platepar.X_res, platepar.X_res],
                                                      [0, platepar.Y_res, platepar.Y_res, 0],
                                                      [1]*4, platepar,
                                                      extinction_correction=False)

        # collect and filter catalog stars
        catalog_stars, _, _ = StarCatalog.readStarCatalog(
            config.star_catalog_path, config.star_catalog_file, lim_mag=lim_mag,
            mag_band_ratios=config.star_catalog_band_ratios)
        
        # filter out stars that are outside of the polygon on the sphere made by the fov
        ra_catalog, dec_catalog, mag = catalog_stars.T
        inside = pointInsideConvexPolygonSphere(np.array([ra_catalog, dec_catalog]).T,
                                                np.array([ra_vertices, dec_vertices]).T)
        x, y = raDecToXYPP(ra_catalog, dec_catalog, jd, platepar)
        x = x[inside]
        y = y[inside]
        mag = mag[inside]
        # correct for extinction and vignetting so that dim stars can be filtered 
        # (not necessary since limiting magnitude already matches with matched star LM)
        # mag_filter = extinctionCorrectionTrueToApparent(mag[inside], ra_catalog[inside], dec_catalog[inside], jd, platepar)
        # mag_filter = correctVignettingTrueToApparent(mag_filter, x, y, platepar)
        # filter coordinates to be in FOV and make sure that the stars that are too dim are filtered
        bounds = (y >= 0) & (y < platepar.Y_res) & (x >= 0) & (x < platepar.X_res) & (mag <= lim_mag)
        x = x[bounds]
        y = y[bounds]
        mag = mag[bounds]
        
        # filter stars with mask
        mask_filter = np.take(np.floor(mask.img/255),
                              np.ravel_multi_index(np.floor(np.array([y, x])).astype(int),
                                                   (platepar.Y_res, platepar.X_res))).astype(bool)
=======

    pred_star_count = {}


    ff_files = list(recalibrated_platepars.keys())

    if len(ff_files):

        # using a blank mask if nothing is given
        if mask is None:
            mask = MaskStructure(np.full((recalibrated_platepars[ff_files[0]].Y_res,
                                 recalibrated_platepars[ff_files[0]].X_res), 255, dtype=np.uint8))

>>>>>>> db4abed3
        
        star_mag = {}
        for i, ff_file in enumerate(ff_files):
            platepar = recalibrated_platepars[ff_file]
            lim_mag = ff_limiting_magnitude[ff_file]
            if lim_mag is None:
                continue
            
            date = FFfile.getMiddleTimeFF(ff_file, config.fps, ret_milliseconds=True)
            jd = date2JD(*date)
            
            # make a polygon on a sphere out of 5 points on each side
            # n_points = 5
            # y_points = [platepar.Y_res * i/n_points for i in range(n_points)] + [platepar.Y_res]*n_points + \
            #             [platepar.Y_res * (1-i/n_points) for i in range(n_points)] + [0]*n_points
            # x_points = [0]*n_points + [platepar.X_res * i/n_points for i in range(n_points)] + \
            #             [platepar.X_res]*n_points + [platepar.X_res * (1-i/n_points) for i in range(n_points)]
            _, ra_vertices, dec_vertices, _ = xyToRaDecPP([date]*4,
                                                          [0, 0, platepar.X_res, platepar.X_res],
                                                          [0, platepar.Y_res, platepar.Y_res, 0],
                                                          [1]*4, platepar,
                                                          extinction_correction=False)

            # collect and filter catalog stars
            catalog_stars, _, _ = StarCatalog.readStarCatalog(
                config.star_catalog_path, config.star_catalog_file, lim_mag=lim_mag,
                mag_band_ratios=config.star_catalog_band_ratios)
            
            # filter out stars that are outside of the polygon on the sphere made by the fov
            ra_catalog, dec_catalog, mag = catalog_stars.T
            inside = pointInsideConvexPolygonSphere(np.array([ra_catalog, dec_catalog]).T,
                                                    np.array([ra_vertices, dec_vertices]).T)
            x, y = raDecToXYPP(ra_catalog, dec_catalog, jd, platepar)
            x = x[inside]
            y = y[inside]
            mag = mag[inside]
            # correct for extinction and vignetting so that dim stars can be filtered 
            # (not necessary since limiting magnitude already matches with matched star LM)
            # mag = extinctionCorrectionTrueToApparent(mag[inside], ra_catalog[inside], dec_catalog[inside], jd, platepar)
            # mag = correctVignettingTrueToApparent(mag, x, y, platepar)
            # filter coordinates to be in FOV and make sure that the stars that are too dim are filtered
            bounds = (mag <= lim_mag) & (y >= 0) & (y < platepar.Y_res) & (x >= 0) & (x < platepar.X_res)
            x = x[bounds]
            y = y[bounds]
            mag = mag[bounds]
            
            # filter stars with mask
            mask_filter = np.take(np.floor(mask.img/255),
                                  np.ravel_multi_index(np.floor(np.array([y, x])).astype(int),
                                                       (platepar.Y_res, platepar.X_res))).astype(bool)
            
            if show_plot and i == int(len(ff_files)//2):
                plt.title(f"{ff_file}, lim_mag={lim_mag:.2f}")
                plt.scatter(*np.array(recalibrated_platepars[ff_file].star_list)[:,1:3].T[::-1],label='matched')
                plt.scatter(x[mask_filter], y[mask_filter], c='r', marker='+', label='catalog')
                plt.legend()
                plt.show()

                # print(np.sum(mask_filter))
                # print(val[inside][bounds][mask_filter])
                # plt.scatter(x[mask_filter], y[mask_filter], c=mag[inside & (mag <= lim_mag)][bounds][mask_filter])
                # plt.show()
            pred_star_count[ff_file] = np.sum(mask_filter)
            star_mag[ff_file] = mag

    return pred_star_count


def collectingArea(platepar, mask=None, side_points=20, ht_min=60, ht_max=130, dht=2, elev_limit=10):
    """ Compute the collecting area for the range of given heights.

    Arguments:
        platepar: [Platepar object]

    Keyword arguments:
        mask: [Mask object] Mask object, None by default.
        side_points: [int] How many points to use to evaluate the FOV on seach side of the image. Normalized
            to the longest side.
        ht_min: [float] Minimum height (km).
        ht_max: [float] Maximum height (km).
        dht: [float] Height delta (km).
        elev_limit: [float] Limit of elevation above horizon (deg). 10 degrees by default.

    Return:
        col_areas_ht: [dict] A dictionary where the keys are heights of area evaluation, and values are
            segment dictionaries. Segment dictionaries have keys which are tuples of (x, y) coordinates of
            segment midpoints, and values are segment collection areas corrected for sensor effects.

    """

    # If the mask is not given, make a dummy mask with all white pixels
    if mask is None:
        mask = MaskStructure(np.full((platepar.Y_res, platepar.X_res), 255, dtype=np.uint8))

    # Compute the number of samples for every image axis
    longer_side_points = side_points
    shorter_side_points = int(
        np.ceil(side_points*platepar.Y_res/platepar.X_res))

    # Compute pixel delta for every side
    longer_dpx = int(platepar.X_res//longer_side_points)
    shorter_dpx = int(platepar.Y_res//shorter_side_points)

    # Distionary of collection areas per height
    col_areas_ht = collections.OrderedDict()

    # Estimate the collection area for a given range of heights
    for ht in np.arange(ht_min, ht_max + dht, dht):

        # Convert the height to meters
        ht = 1000*ht

        print(ht/1000, "km")

        total_area = 0

        # Dictionary of computed sensor-corrected collection areas where X and Y are keys
        col_areas_xy = collections.OrderedDict()

        # Sample the image
        for x0 in np.linspace(0, platepar.X_res, longer_side_points, dtype=np.int, endpoint=False):
            for y0 in np.linspace(0, platepar.Y_res, shorter_side_points, dtype=np.int, endpoint=False):

                # Compute lower right corners of the segment
                xe = x0 + longer_dpx
                ye = y0 + shorter_dpx

                # Compute geo coordinates of the image corners (if the corner is below the elevation limit,
                #   the *_elev value will be -1)
                _, ul_lat, ul_lon, ul_ht = xyHt2Geo(platepar, x0, y0, ht, indicate_limit=True,
                                                    elev_limit=elev_limit)
                _, ll_lat, ll_lon, ll_ht = xyHt2Geo(platepar, x0, ye, ht, indicate_limit=True,
                                                    elev_limit=elev_limit)
                _, lr_lat, lr_lon, lr_ht = xyHt2Geo(platepar, xe, ye, ht, indicate_limit=True,
                                                    elev_limit=elev_limit)
                _, ur_lat, ur_lon, ur_ht = xyHt2Geo(platepar, xe, y0, ht, indicate_limit=True,
                                                    elev_limit=elev_limit)

                # Skip the block if all corners are hitting the lower apparent elevation limit
                if np.all([ul_ht < 0, ll_ht < 0, lr_ht < 0, ur_ht < 0]):
                    continue

                # Make a polygon (clockwise direction)
                lats = [ul_lat, ll_lat, lr_lat, ur_lat]
                lons = [ul_lon, ll_lon, lr_lon, ur_lon]

                # Compute the area of the polygon
                area = areaGeoPolygon(lats, lons, ht)

                ### Apply sensitivity corrections to the area ###

                # Compute ratio of masked portion of the segment
                mask_segment = mask.img[y0:ye, x0:xe]
                unmasked_ratio = 1 - np.count_nonzero(~mask_segment)/mask_segment.size

                # Compute the pointing direction and the vignetting and extinction loss for the mean location

                x_mean = (x0 + xe)/2
                y_mean = (y0 + ye)/2

                # Use a test pixel sum
                test_px_sum = 400

                # Compute the pointing direction and magnitude corrected for vignetting and extinction
                _, ra, dec, mag = xyToRaDecPP([jd2Date(J2000_JD.days)], [x_mean], [y_mean], [test_px_sum],
                                              platepar)
                azim, elev = raDec2AltAz(ra[0], dec[0], J2000_JD.days, platepar.lat, platepar.lon)

                # Compute the pixel sum back assuming no corrections
                rev_level = 10**((mag[0] - platepar.mag_lev)/(-2.5))

                # Compute the sensitivty loss due to vignetting and extinction
                sensitivity_ratio = test_px_sum/rev_level

                # print(np.abs(np.hypot(x_mean - platepar.X_res/2, y_mean - platepar.Y_res/2)), sensitivity_ratio, mag[0])

                ##

                # Compute the range correction (w.r.t 100 km) to the mean point
                r, _, _, _ = xyHt2Geo(platepar, x_mean, y_mean, ht, indicate_limit=True,
                                      elev_limit=elev_limit)

                # Correct the area for the masked portion
                area *= unmasked_ratio

                ### ###

                # Store the raw masked segment collection area, sensivitiy, and the range
                col_areas_xy[(x_mean, y_mean)] = [
                    area, azim, elev, sensitivity_ratio, r]

                total_area += area

        # Store segments to the height dictionary (save a copy so it doesn't get overwritten)
        col_areas_ht[float(ht)] = dict(col_areas_xy)

        print("SUM:", total_area/1e6, "km^2")

        # Compare to total area computed from the whole area
        side_points_list = fovArea(platepar, mask=mask, area_ht=ht, side_points=side_points,
                                   elev_limit=elev_limit)
        lats = []
        lons = []
        for side in side_points_list:
            for entry in side:
                lats.append(entry[0])
                lons.append(entry[1])

        print("DIR:", areaGeoPolygon(lats, lons, ht)/1e6)

    return col_areas_ht


def sensorCharacterization(config, dir_path, meteor_data, default_fwhm=None):
    """ Characterize the standard deviation of the background and the FWHM of stars on every image. """

    exists_FF_files = any(FFfile.validFFName(filename) for filename in os.listdir(dir_path))

    # Find the CALSTARS file in the given folder that has FWHM information
    found_good_calstars = False
    for cal_file in os.listdir(dir_path):
        if ('CALSTARS' in cal_file) and ('.txt' in cal_file) and (not found_good_calstars):
            # Load the calstars file
            calstars_list = CALSTARS.readCALSTARS(dir_path, cal_file)
            # Check that at least one image has good FWHM measurements
            for ff_name, star_data in calstars_list:
                if len(star_data) > 0 and star_data[0][4] > -1: # if stars were detected
                    star_data = np.array(star_data)

                    # Check if the calstars file have FWHM information
                    fwhm = star_data[:, 4]

                    # Check that FWHM values have been computed well
                    if np.all(fwhm > 1):
                        found_good_calstars = True
                        print('CALSTARS file: ' + cal_file + ' loaded!')
                        break
                elif not exists_FF_files and len(star_data) > 0 and star_data[0][4] == -1:
                    if default_fwhm is not None:
                        found_good_calstars = True
                        print('CALSTARS file: ' + cal_file + ' loaded!')
                        break
                    else:
                        raise Exception('CALSTARS file does not have fwhm and FF files do not exist in'
                                        'directory. You must give a fwhm value with "--fwhm 3"')
                            

    # If the FWHM information is not present, run the star extraction
    if not found_good_calstars and exists_FF_files:
        print()
        print("No FWHM information found in existing CALSTARS files!")
        print()
        print("Rerunning star detection...")
        print()

        # Run star extraction again, and now FWHM will be computed
        calstars_list = extractStarsAndSave(config, dir_path)
        
        # Check for a minimum of detected stars
        for ff_name, star_data in calstars_list:
            if len(star_data) >= config.ff_min_stars:
                found_good_calstars = True
                break

    # If no good calstars exist, stop computing the flux
    if not found_good_calstars:

        print("No stars were detected in the data!")

        return False

    # Dictionary which holds information about FWHM and standard deviation of the image background
    sensor_data = {}
    meteor_ff = [data[0] for data in meteor_data]

    # Compute median FWHM per FF file
    for ff_name, star_data in calstars_list:

        # Check that the FF file exists in the data directory
        if ff_name not in meteor_ff:
            continue
        
        if star_data[0][4] == -1 and default_fwhm is not None and not exists_FF_files: # data is old and fw
            fwhm_median = default_fwhm # both these parameters are arbitrary
        else:
            star_data = np.array(star_data)

            # Compute the median star FWHM
            fwhm_median = np.median(star_data[:, 4])
<<<<<<< HEAD
            
=======

>>>>>>> db4abed3
        # Store the values to the dictionary
        sensor_data[ff_name] = [fwhm_median]
        print("{:s}, {:5.2f}".format(ff_name, fwhm_median))

    return sensor_data


def stellarLMModel(p0):
    """ Empirical model of the stellar limiting magnitude given the photometric zero point.
        Derived using various RMS cameras.

    Arguments:
        p0: [float] Photometric zeropoint.

    Return:
        lm_s: [float] Stellar limiting magnitude.
    """

    # lm_s = 0.639*p0 - 0.858 # old with 3 points
    lm_s = 0.832*p0 - 2.585  # new on Nov 4, with 17 points

    return lm_s

def computeFluxCorrectionsOnBins(bin_meteor_information, bin_intervals, mass_index, population_index,
                           shower, ht_std_percent, flux_config, config,  col_areas_ht, v_init, azim_mid, elev_mid, 
                           r_mid,  recalibrated_platepars, platepar, frame_min_loss, ang_vel_night_mid, sensor_data, 
                           lm_m_nightly_mean, confidence_interval=0.95, binduration=None, print_info=True, no_skip=False):
    """
    
    Keyword arguments:
        print_info: [bool] Whether to print info as function is running
        no_skip: [bool]
    
    """
    # Track values used for flux
    sol_data = []
    flux_lm_6_5_data = []
    flux_lm_6_5_ci_lower_data = []
    flux_lm_6_5_ci_upper_data = []
    meteor_num_data = []
    effective_collection_area_data = []
    lm_corrected_collection_area_data = []
    radiant_elev_data = []
    radiant_dist_mid_data = []
    ang_vel_mid_data = []
    lm_s_data = []
    lm_m_data = []
    sensitivity_corr_data = []
    range_corr_data = []
    radiant_elev_corr_data = []
    ang_vel_corr_data = []
    total_corr_data = []
    mag_median_data = []
    mag_90_perc_data = []
    col_area_meteor_ht_raw = 0
    
    for ((bin_meteor_list, bin_ffs), (bin_dt_beg, bin_dt_end)) in zip(bin_meteor_information, bin_intervals):
        bin_jd_beg = datetime2JD(bin_dt_beg)
        bin_jd_end = datetime2JD(bin_dt_end)

        jd_mean = (bin_jd_beg + bin_jd_end)/2

        # Compute the mean solar longitude
        sol_mean = np.degrees(jd2SolLonSteyaert(jd_mean))

        ### Compute the radiant elevation at the middle of the time bin ###
        ra, dec, v_init = shower.computeApparentRadiant(platepar.lat, platepar.lon, jd_mean)
        radiant_azim, radiant_elev = raDec2AltAz(ra, dec, jd_mean, platepar.lat, platepar.lon)
        
        # Compute the mean meteor height
        meteor_ht_beg = heightModel(v_init, ht_type='beg')
        meteor_ht_end = heightModel(v_init, ht_type='end')
        meteor_ht = (meteor_ht_beg + meteor_ht_end)/2

        # Compute the standard deviation of the height
        meteor_ht_std = meteor_ht*ht_std_percent/100.0

        # Init the Gaussian height distribution
        meteor_ht_gauss = scipy.stats.norm(meteor_ht, meteor_ht_std)
        
        
        if print_info:
            print()
            print()
            print("-- Bin information ---")
            print("Bin beg:", bin_dt_beg)
            print("Bin end:", bin_dt_end)
            print("Sol mid: {:.5f}".format(sol_mean))
            print("Radiant elevation: {:.2f} deg".format(radiant_elev))
            print("Apparent speed: {:.2f} km/s".format(v_init/1000))

        if not bin_ffs:
            if print_info:
                print("!!! Bin doesn't have any meteors!")
            if no_skip:
                meteor_num_data.append(0)
                lm_corrected_collection_area_data.append(0)
            continue
        
        # If the elevation of the radiant is below the limit, skip this bin
        if radiant_elev < flux_config.rad_elev_limit:
            if print_info:
                print("!!! Mean radiant elevation below {:.2f} deg threshold, skipping time bin!".format(
                flux_config.rad_elev_limit))
                
            if no_skip:
                meteor_num_data.append(0)
                lm_corrected_collection_area_data.append(0)
            continue
        
        bin_hours = (bin_dt_end - bin_dt_beg).total_seconds()/3600
        # The minimum duration of the time bin should be larger than 50% of the given dt
        if binduration is not None and bin_hours < 0.5 * binduration:
            if print_info:
                print(f"!!! Time bin duration of {bin_hours:.2f} h is shorter than 0.5x of the inputted time bin!")
            if no_skip:
                meteor_num_data.append(0)
                lm_corrected_collection_area_data.append(0)
            continue

        if no_skip or len(bin_meteor_list) >= flux_config.meteors_min:
            if print_info:
                print("Meteors:", len(bin_meteor_list))

            ### Weight collection area by meteor height distribution ###

            # Determine weights for each height
            weight_sum = 0
            weights = {}
            for ht in col_areas_ht:
                wt = meteor_ht_gauss.pdf(float(ht))
                weight_sum += wt
                weights[ht] = wt

            # Normalize the weights so that the sum is 1
            for ht in weights:
                weights[ht] /= weight_sum

            ### ###

            col_area_meteor_ht_raw = 0
            for ht in col_areas_ht:
                for block in col_areas_ht[ht]:
                    col_area_meteor_ht_raw += weights[ht] * col_areas_ht[ht][block][0]

            if print_info:
                print("Raw collection area at meteor heights: {:.2f} km^2".format(col_area_meteor_ht_raw/1e6))

            # Compute the angular velocity in the middle of the FOV
            rad_dist_mid = angularSeparation(np.radians(radiant_azim), np.radians(radiant_elev),
                                                np.radians(azim_mid), np.radians(elev_mid))
            ang_vel_mid = v_init*np.sin(rad_dist_mid)/r_mid

            # Skip time bin if the radiant is very close to the centre of the image
            if np.degrees(rad_dist_mid) < flux_config.rad_dist_min:
                if print_info:
                    print("!!! Radiant too close to the centre of the image! {:.2f} < {:.2f}".format(
                        np.degrees(rad_dist_mid), flux_config.rad_dist_min))
                if no_skip:
                    meteor_num_data.append(0)
                    lm_corrected_collection_area_data.append(0)
                continue

            ### Compute the limiting magnitude ###

            # Compute the mean star FWHM in the given bin
            fwhm_bin_mean = np.mean([sensor_data[ff_name][0] for ff_name in bin_ffs])

            # # Compute the mean background stddev in the given bin
            # stddev_bin_mean = np.mean([sensor_data[ff_name][1] for ff_name in bin_ffs])

<<<<<<< HEAD
            # Compute the mean photometric zero point in the given bin
            mag_lev_bin_mean = np.mean(
                [recalibrated_platepars[ff_name].mag_lev for ff_name in bin_ffs if ff_name in recalibrated_platepars])
=======
    # Compute the population index using the classical equation
    # Found to be more consistent when comparing fluxes
    population_index = 10**((mass_index - 1)/2.5)
    # population_index = 10**((mass_index - 1)/2.3) # TEST !!!!!!!!!!!!!!!!!!!!!!!!!!!!!!!!!!!!!!!!!!!!!!!!!!!!!!!!!!!!!!!!
>>>>>>> db4abed3

            # # Standard deviation of star PSF, nightly mean (px)
            # star_stddev = fwhm_bin_mean/2.355

            # Compute the theoretical stellar limiting magnitude (bin average)
            # star_sum = 2*np.pi*(config.k1_det*stddev_bin_mean + config.j1_det)*star_stddev**2
            # lm_s = -2.5*np.log10(star_sum) + mag_lev_bin_mean

            # Use empirical LM calculation
            lm_s = stellarLMModel(mag_lev_bin_mean)

            lm_s += frame_min_loss

            # ### TEST !!!!!!!!!!!!!!!!!!!!!!!!!!!!!!!!!!!!!!!!!!!!!!!!!!!!!!!!!!!!!!!!!!!!!!!!!!!!!!!!!!!!!!!!!!!!!!!11

            # # Artificialy increase limiting magnitude
            # lm_s += 1.2

            # #####

            # Compute apparent meteor magnitude
            lm_m = lm_s - 5*np.log10(r_mid/1e5) - 2.5*np.log10(
                np.degrees(platepar.F_scale*v_init*np.sin(rad_dist_mid)/(config.fps*r_mid*fwhm_bin_mean)))

            ### ###

            # Final correction area value (height-weightned)
            collection_area = 0

            # Keep track of the corrections
            sensitivity_corr_arr = []
            range_corr_arr = []
            radiant_elev_corr_arr = []
            ang_vel_corr_arr = []
            total_corr_arr = []
            col_area_raw_arr = []
            col_area_eff_arr = []
            col_area_eff_block_dict = {}

            # Go through all heights and segment blocks
            for ht in col_areas_ht:
                for img_coords in col_areas_ht[ht]:
                    # Unpack precomputed values
                    area, azim, elev, sensitivity_ratio, r = col_areas_ht[ht][img_coords]

<<<<<<< HEAD
                    # Compute the angular velocity (rad/s) in the middle of this block
                    rad_dist = angularSeparation(np.radians(radiant_azim), np.radians(radiant_elev),
                                                    np.radians(azim), np.radians(elev))
                    ang_vel = v_init*np.sin(rad_dist)/r
=======
    # Compute the nighly mean FWHM
    fwhm_nightly_mean = np.mean([sensor_data[key][0] for key in sensor_data])
>>>>>>> db4abed3

                    # If the angular distance from the radiant is less than 15 deg, don't use the block
                    #   in the effective collection area
                    if np.degrees(rad_dist) < flux_config.rad_dist_min:
                        area = 0.0

                    # Compute the range correction
                    range_correction = (1e5/r)**2

                    # ang_vel_correction = ang_vel/ang_vel_mid
                    # Compute angular velocity correction relative to the nightly mean
                    ang_vel_correction = ang_vel/ang_vel_night_mid

                    # Apply corrections

                    correction_ratio = 1.0

                    # Correct the area for vignetting and extinction
                    sensitivity_corr_arr.append(sensitivity_ratio)
                    correction_ratio *= sensitivity_ratio

                    # Correct for the range (cap to an order of magnitude correction)
                    range_correction = max(range_correction, 0.1)
                    range_corr_arr.append(range_correction)
                    correction_ratio *= range_correction

                    # Correct for the radiant elevation (cap to an order of magnitude correction)
                    radiant_elev_correction = np.sin(np.radians(radiant_elev))
                    radiant_elev_correction = max(radiant_elev_correction, 0.1)
                    radiant_elev_corr_arr.append(radiant_elev_correction)
                    correction_ratio *= radiant_elev_correction

                    # Correct for angular velocity (cap to an order of magnitude correction)
                    ang_vel_correction = min(max(ang_vel_correction, 0.1), 10)
                    correction_ratio *= ang_vel_correction
                    ang_vel_corr_arr.append(ang_vel_correction)

                    # Add the collection area to the final estimate with the height weight
                    #   Raise the correction to the mass index power
                    total_correction = correction_ratio**(mass_index - 1)
                    total_correction = min(max(total_correction, 0.1), 10)
                    collection_area += weights[ht]*area*total_correction
                    total_corr_arr.append(total_correction)

                    col_area_raw_arr.append(weights[ht]*area)
                    col_area_eff_arr.append(
                        weights[ht]*area*total_correction)

                    if img_coords not in col_area_eff_block_dict:
                        col_area_eff_block_dict[img_coords] = []

                    col_area_eff_block_dict[img_coords].append(
                        weights[ht]*area*total_correction)

            # Compute mean corrections
            sensitivity_corr_avg = np.mean(sensitivity_corr_arr)
            range_corr_avg = np.mean(range_corr_arr)
            radiant_elev_corr_avg = np.mean(radiant_elev_corr_arr)
            ang_vel_corr_avg = np.mean(ang_vel_corr_arr)
            total_corr_avg = np.median(total_corr_arr)
            col_area_raw_sum = np.sum(col_area_raw_arr)
            col_area_eff_sum = np.sum(col_area_eff_arr)

            if print_info:
                print("Raw collection area at meteor heights (CHECK): {:.2f} km^2".format(col_area_raw_sum/1e6))
                print("Eff collection area at meteor heights (CHECK): {:.2f} km^2".format(col_area_eff_sum/1e6))

            # ### PLOT HOW THE CORRECTION VARIES ACROSS THE FOV
            # x_arr = []
            # y_arr = []
            # col_area_eff_block_arr = []

            # for img_coords in col_area_eff_block_dict:

            #     x_mean, y_mean = img_coords

            #     #if x_mean not in x_arr:
            #     x_arr.append(x_mean)
            #     #if y_mean not in y_arr:
            #     y_arr.append(y_mean)

            #     col_area_eff_block_arr.append(np.sum(col_area_eff_block_dict[img_coords]))

            # x_unique = np.unique(x_arr)
            # y_unique = np.unique(y_arr)
            # # plt.pcolormesh(x_arr, y_arr, np.array(col_area_eff_block_arr).reshape(len(x_unique), len(y_unique)).T, shading='auto')
            # plt.title("TOTAL = " + str(np.sum(col_area_eff_block_arr)/1e6))
            # plt.scatter(x_arr, y_arr, c=np.array(col_area_eff_block_arr)/1e6)
            # #plt.pcolor(np.array(x_arr).reshape(len(x_unique), len(y_unique)), np.array(y_arr).reshape(len(x_unique), len(y_unique)), np.array(col_area_eff_block_arr).reshape(len(x_unique), len(y_unique))/1e6)
            # plt.colorbar(label="km^2")
            # plt.gca().invert_yaxis()
            # plt.show()

            # ###

            # Compute the nominal flux at the bin LM (meteors/1000km^2/h)
            collection_area_lm_nightly = collection_area / population_index**(lm_m_nightly_mean - lm_m)
            collection_area_lm_6_5 = collection_area / population_index**(6.5 - lm_m)
            
            flux = 1e9*len(bin_meteor_list)/collection_area/bin_hours
            flux_lm_nightly_mean = 1e9*len(bin_meteor_list)/collection_area_lm_nightly/bin_hours
            flux_lm_6_5 = 1e9*len(bin_meteor_list)/collection_area_lm_6_5/bin_hours

            # Compute confidence interval of the flux
            ci = 1.0 - confidence_interval
            num_ci_lower = scipy.stats.chi2.ppf(ci/2, 2*len(bin_meteor_list))/2
            num_ci_upper = scipy.stats.chi2.ppf(1 - ci/2, 2*(len(bin_meteor_list)+1))/2
            flux_lm_6_5_ci_lower = 1e9*num_ci_lower/collection_area_lm_6_5/bin_hours
            flux_lm_6_5_ci_upper = 1e9*num_ci_upper/collection_area_lm_6_5/bin_hours
            
            mag_bin_median = np.median([np.min(meteor.mag_array) for meteor in bin_meteor_list]) if bin_meteor_list else None
            mag_median_data.append(mag_bin_median)
            mag_90_perc = np.percentile([np.min(meteor.mag_array) for meteor in bin_meteor_list], 90) if bin_meteor_list else None
            mag_90_perc_data.append(mag_90_perc)

            if print_info:
                print("-- Sensor information ---")
                print("Star FWHM:  {:5.2f} px".format(fwhm_bin_mean))
                print("Photom ZP:  {:+6.2f} mag".format(mag_lev_bin_mean))
                print("Stellar LM: {:+.2f} mag".format(lm_s))
                print("-- Flux ---")
                print("Meteors:  {:d}, {:.0f}% CI [{:.2f}, {:.2f}]".format(len(bin_meteor_list),
                                                                            100*confidence_interval, num_ci_lower, num_ci_upper))
                print("Col area: {:d} km^2".format(int(collection_area/1e6)))
                print("Ang vel:  {:.2f} deg/s".format(np.degrees(ang_vel_mid)))
                print("LM app:   {:+.2f} mag".format(lm_m))
                print("Flux:     {:.2f} meteors/1000km^2/h".format(flux))
                print("to {:+.2f}: {:.2f} meteors/1000km^2/h".format(lm_m_nightly_mean, flux_lm_nightly_mean))
                print("to +6.50: {:.2f}, {:.0f}% CI [{:.2f}, {:.2f}] meteors/1000km^2/h".format(flux_lm_6_5,
                                                                                                100*confidence_interval, flux_lm_6_5_ci_lower, flux_lm_6_5_ci_upper))

            
            sol_data.append(sol_mean)
            flux_lm_6_5_data.append(flux_lm_6_5)
            flux_lm_6_5_ci_lower_data.append(flux_lm_6_5_ci_lower)
            flux_lm_6_5_ci_upper_data.append(flux_lm_6_5_ci_upper)
            meteor_num_data.append(len(bin_meteor_list))
            effective_collection_area_data.append(collection_area)
            lm_corrected_collection_area_data.append(collection_area_lm_6_5)
            radiant_elev_data.append(radiant_elev)
            radiant_dist_mid_data.append(np.degrees(rad_dist_mid))
            ang_vel_mid_data.append(np.degrees(ang_vel_mid))
            lm_s_data.append(lm_s)
            lm_m_data.append(lm_m)

            sensitivity_corr_data.append(sensitivity_corr_avg)
            range_corr_data.append(range_corr_avg)
            radiant_elev_corr_data.append(radiant_elev_corr_avg)
            ang_vel_corr_data.append(ang_vel_corr_avg)
            total_corr_data.append(total_corr_avg)
            
        elif print_info:
            print(f'!!! Insufficient meteors in bin: {len(bin_meteor_list)} observed vs min {flux_config.meteors_min}')

    if no_skip:
        return meteor_num_data, lm_corrected_collection_area_data
    return sol_data, flux_lm_6_5_data, flux_lm_6_5_ci_lower_data, flux_lm_6_5_ci_upper_data, meteor_num_data, \
                effective_collection_area_data, radiant_elev_data, radiant_dist_mid_data, ang_vel_mid_data, \
                lm_s_data, lm_m_data, sensitivity_corr_data, range_corr_data, radiant_elev_corr_data,\
                ang_vel_corr_data, total_corr_data, col_area_meteor_ht_raw, mag_median_data, mag_90_perc_data


def computeFlux(config, dir_path, ftpdetectinfo_path, shower_code, dt_beg, dt_end, mass_index, binduration=None,
                binmeteors=None, timebin_intdt=0.25, ht_std_percent=5.0, mask=None, show_plots=True, 
                confidence_interval=0.95, default_fwhm=None, forced_bins=None):
    """ Compute flux using measurements in the given FTPdetectinfo file.

    Arguments:
        config: [Config instance]
        dir_path: [str] Path to the working directory.
        ftpdetectinfo_path: [str] Path to a FTPdetectinfo file.
        shower_code: [str] IAU shower code (e.g. ETA, PER, SDA).
        dt_beg: [Datetime] Datetime object of the observation beginning.
        dt_end: [Datetime] Datetime object of the observation end.
        mass_index: [float] Cumulative mass index of the shower.

    Keyword arguments:
        binduration: [float] Time in hours for each bin
        binmeteors: [int] Number of meteors to have in each bin (cannot have both this and binduration)
        timebin_intdt: [float] Time step for computing the integrated collection area in hours. 15 minutes by
            default. If smaller than that, only one collection are will be computed.
        ht_std_percent: [float] Meteor height standard deviation in percent.
        mask: [Mask object] Mask object, None by default.
        show_plots: [bool] Show flux plots. True by default.
        confidence_interval: [float] Confidence interval for error estimation using Poisson statistics.
            0.95 by default (95% CI).
        default_fwhm: [float] If calstars file doesn't contain fwhm data, a value can be inputted for
            what they can be defaulted to (actual fwhm values are always prioritized)
        forced_bins: [tuple] sol_bins, binduration
            - bin_time: [list] Datetime objects corresponding to each bin.
            - sol_bins: [list] List of sol corresponding the bins. These values must NOT wrap around
            If this is given, meteor detections will be put in bins given by the sol_bins, where each bin
            is 5ish minutes long. sol_bins also shouldn't wrap around once it hits 360.
            The extra parameter, bin_information, will be returned when this parameter is given. These bins
            are independent of the binduration and binmeteors parameters
        
    Return:
        [tuple] sol_data, flux_lm_6_5_data, flux_lm_6_5_ci_lower_data, flux_lm_6_5_ci_upper_data, bin_information
            - sol_data: [list] Array of solar longitudes (in degrees) of time bins.
            - flux_lm6_5_data: [list] Array of meteoroid flux at the limiting magnitude of +6.5 in
                meteors/1000km^2/h.
            - flux_lm_6_5_ci_lower_data: [list] Flux, lower bound confidence interval.
            - flux_lm_6_5_ci_upper_data: [list] Flux, upper bound confidence interval.
            - meteor_num_data: [list] Number of meteors in every bin.
            - bin_information: [tuple] (only if forced_bins is given) meteors, collecting_area, collection_time
                - meteors: [list] Number of meteors in bin (given by forced_bins)
                - collecting_area: [list] Effective collecting area for a bin
                - collection_time: [list] Time which meteors can be present (only changes when the 
                    bin encapsulates the beginning or end time) in hours

    """

    # Get a list of files in the night folder
    file_list = sorted(os.listdir(dir_path))

    # Load meteor data from the FTPdetectinfo file
    meteor_data = readFTPdetectinfo(*os.path.split(ftpdetectinfo_path))

    if not len(meteor_data):
        print("No meteors in the FTPdetectinfo file!")
        return None


    # Find and load the platepar file
    if config.platepar_name in file_list:
        # Load the platepar
        platepar = Platepar.Platepar()
        platepar.read(os.path.join(dir_path, config.platepar_name),
                      use_flat=config.use_flat)
    else:
        print("Cannot find the platepar file in the night directory: ", config.platepar_name)
        return None


    # Find and load recalibrated platepars
    if config.platepars_recalibrated_name in file_list:
        with open(os.path.join(dir_path, config.platepars_recalibrated_name)) as f:
            recalibrated_platepars_dict = json.load(f)

            print("Recalibrated platepars loaded!")
            # Convert the dictionary of recalibrated platepars to a dictionary of Platepar objects
            recalibrated_platepars = {}
            for ff_name in recalibrated_platepars_dict:
                pp = Platepar.Platepar()
                pp.loadFromDict(recalibrated_platepars_dict[ff_name], use_flat=config.use_flat)

                recalibrated_platepars[ff_name] = pp

    # If the file is not available, apply the recalibration procedure
    else:

        recalibrated_platepars = applyRecalibrate(ftpdetectinfo_path, config)

        print("Recalibrated platepar file not available!")
        print("Recalibrating...")

    # Compute nighly mean of the photometric zero point
    mag_lev_nightly_mean = np.mean([recalibrated_platepars[ff_name].mag_lev
                                    for ff_name in recalibrated_platepars])

    # Locate and load the mask file
    mask = getMaskFile(dir_path, config, file_list=file_list)

    # Compute the population index using the classical equation
    # Found to be more consistent when comparing fluxes
    population_index = 10**((mass_index - 1)/2.5)
    # population_index = 10**((mass_index - 1)/2.3) # TEST !!!!!!!!!!!!!!!!!!!!!!!!!!!!!!!!!!!!!!!!!!!!!!!!!!!!!!!!!!!!!!!!1

    ### SENSOR CHARACTERIZATION ###
    # Computes FWHM of stars and noise profile of the sensor

    # File which stores the sensor characterization profile
    sensor_characterization_file = "flux_sensor_characterization.json"
    sensor_characterization_path = os.path.join(dir_path, sensor_characterization_file)

    # Load sensor characterization file if present, so the procedure can be skipped
    if os.path.isfile(sensor_characterization_path):

        # Load the JSON file
        with open(sensor_characterization_path) as f:

            data = " ".join(f.readlines())
            sensor_data = json.loads(data)

            # Remove the info entry
            if '-1' in sensor_data:
                del sensor_data['-1']

    else:

        # Run sensor characterization
        sensor_data = sensorCharacterization(config, dir_path, meteor_data, default_fwhm=default_fwhm)

        # Save to file for posterior use
        with open(sensor_characterization_path, 'w') as f:

            # Add an explanation what each entry means
            sensor_data_save = dict(sensor_data)
            sensor_data_save['-1'] = {"FF file name": ['median star FWHM']}

            # Convert collection areas to JSON
            out_str = json.dumps(sensor_data_save, indent=4, sort_keys=True)

            # Save to disk
            f.write(out_str)

    # Compute the nighly mean FWHM and noise stddev
    fwhm_nightly_mean = np.mean([sensor_data[key][0] for key in sensor_data])

    ### ###

    # Perform shower association
    associations, _ = showerAssociation(config, [ftpdetectinfo_path], shower_code=shower_code,
                                        show_plot=False, save_plot=False, plot_activity=False)

    # Init the flux configuration
    flux_config = FluxConfig()

    # Remove all meteors which begin below the limit height
    filtered_associations = {}
    for key in associations:
        meteor, shower = associations[key]

        if meteor.beg_alt > flux_config.elev_limit:
            print("Rejecting:", meteor.jdt_ref)
            filtered_associations[key] = (meteor, shower)

    associations = filtered_associations

    # If there are no shower association, return nothing
    if not associations:
        print("No meteors associated with the shower!")
        return None

    # Print the list of used meteors
    peak_mags = []
    for meteor, shower in associations.values():
        if shower is not None:

            # Compute peak magnitude
            peak_mag = np.min(meteor.mag_array)

            peak_mags.append(peak_mag)

            print("{:.6f}, {:3s}, {:+.2f}".format(meteor.jdt_ref,
                  shower.name, peak_mag))

    print()

    ### COMPUTE COLLECTION AREAS ###

    # Make a file name to save the raw collection areas
    col_areas_file_name = generateColAreaJSONFileName(config.stationID, flux_config.side_points,
                                                      flux_config.ht_min, flux_config.ht_max, flux_config.dht, flux_config.elev_limit)

    # Check if the collection area file exists. If yes, load the data. If not, generate collection areas
    if col_areas_file_name in os.listdir(dir_path):
        col_areas_ht = loadRawCollectionAreas(dir_path, col_areas_file_name)
        print("Loaded collection areas from:", col_areas_file_name)

    else:

        # Compute the collecting areas segments per height
        col_areas_ht = collectingArea(platepar, mask=mask, side_points=flux_config.side_points,
                                      ht_min=flux_config.ht_min, ht_max=flux_config.ht_max, dht=flux_config.dht,
                                      elev_limit=flux_config.elev_limit)

        # Save the collection areas to file
        saveRawCollectionAreas(dir_path, col_areas_file_name, col_areas_ht)

        print("Saved raw collection areas to:", col_areas_file_name)

    ### ###

    # Compute the raw collection area at the height of 100 km
    col_area_100km_raw = 0
    col_areas_100km_blocks = col_areas_ht[100000.0]
    for block in col_areas_100km_blocks:
        col_area_100km_raw += col_areas_100km_blocks[block][0]

    print("Raw collection area at height of 100 km: {:.2f} km^2".format(col_area_100km_raw/1e6))

    # Compute the pointing of the middle of the FOV
    _, ra_mid, dec_mid, _ = xyToRaDecPP([jd2Date(J2000_JD.days)], [platepar.X_res/2], [platepar.Y_res/2],
                                        [1], platepar, extinction_correction=False)
    azim_mid, elev_mid = raDec2AltAz(ra_mid[0], dec_mid[0], J2000_JD.days, platepar.lat, platepar.lon)

    # Compute the range to the middle point
    ref_ht = 100000
    r_mid, _, _, _ = xyHt2Geo(platepar, platepar.X_res/2, platepar.Y_res/2, ref_ht, indicate_limit=True,
                              elev_limit=flux_config.elev_limit)

    print("Range at 100 km in the middle of the image: {:.2f} km".format(r_mid/1000))

    # Compute the average angular velocity to which the flux variation throught the night will be normalized
    #   The ang vel is of the middle of the FOV in the middle of observations

    # Middle Julian date of the night
    jd_night_mid = (datetime2JD(dt_beg) + datetime2JD(dt_end))/2

    # Compute the apparent radiant
    ra, dec, v_init = shower.computeApparentRadiant(platepar.lat, platepar.lon, jd_night_mid)

    # Compute the radiant elevation
    radiant_azim, radiant_elev = raDec2AltAz(ra, dec, jd_night_mid, platepar.lat, platepar.lon)

    # Compute the angular velocity in the middle of the FOV
    rad_dist_night_mid = angularSeparation(np.radians(radiant_azim), np.radians(radiant_elev),
                                           np.radians(azim_mid), np.radians(elev_mid))
    ang_vel_night_mid = v_init*np.sin(rad_dist_night_mid)/r_mid

    ###

    # Compute the average limiting magnitude to which all flux will be normalized

<<<<<<< HEAD
    # Standard deviation of star PSF, nightly mean (px)
    # star_stddev = fwhm_nightly_mean/2.355

    # # Compute the theoretical stellar limiting magnitude (nightly average)
    # star_sum = 2*np.pi*(config.k1_det*stddev_nightly_mean + config.j1_det)*star_stddev**2
    # lm_s_nightly_mean = -2.5*np.log10(star_sum) + mag_lev_nightly_mean

=======
>>>>>>> db4abed3
    # Compute the theoretical stellar limiting magnitude using an empirical model (nightly average)
    lm_s_nightly_mean = stellarLMModel(mag_lev_nightly_mean)

    # A meteor needs to be visible on at least 4 frames, thus it needs to have at least 4x the mass to produce
    #   that amount of light. 1 magnitude difference scales as -0.4 of log of mass, thus:
    # frame_min_loss = np.log10(config.line_minimum_frame_range_det)/(-0.4)
    frame_min_loss = 0.0  # TEST !!!!!!!!!!!!!!!!!!!!!!!!!!!!!!!!!!!!!!!!!!!!!!!!!!!!!!!!!!!!!!!!!!!!!!!!!!!!!!!!!!!!!!!!!!!!!!!!!!!!!!!!!!!!11

    print("Frame min loss: {:.2} mag".format(frame_min_loss))

    lm_s_nightly_mean += frame_min_loss

    # Compute apparent meteor magnitude
    lm_m_nightly_mean = lm_s_nightly_mean - 5*np.log10(r_mid/1e5) - 2.5*np.log10(
        np.degrees(platepar.F_scale*v_init*np.sin(rad_dist_night_mid) /
                   (config.fps*r_mid*fwhm_nightly_mean))
    )

    print("Stellar lim mag using detection thresholds:", lm_s_nightly_mean)
    print("Apparent meteor limiting magnitude:", lm_m_nightly_mean)

    ### Apply time-dependent corrections ###
    
    # Go through all time bins within the observation period
    bin_meteor_information = [] # [[[meteor, ...], [meteor.ff_name, ...]], ...]
    bin_intervals = [] # [(start_time, end_time), ...]
    num_meteors = 0
    
    # if using fixed bins, generate them
    if binduration is not None:
        curr_bin_start = dt_beg
        dt = datetime.timedelta(hours=(binduration / flux_config.sub_time_bins))
        while curr_bin_start < dt_end:
            bin_intervals.append((curr_bin_start, min(curr_bin_start + flux_config.sub_time_bins * dt, dt_end)))
            bin_meteor_information.append([[], []])
            curr_bin_start += dt

    # generating forced bins to fill
    if forced_bins:
        bin_datetime, sol_bins = forced_bins
        
        starting_sol = unwrapSol(jd2SolLonSteyaert(datetime2JD(dt_beg)), sol_bins[0], sol_bins[-1])
        ending_sol = unwrapSol(jd2SolLonSteyaert(datetime2JD(dt_end)), sol_bins[0], sol_bins[-1])
        forced_bins_time = np.array([min(max(min(sol - starting_sol, ending_sol - sol)/
                                             (sol_bins[i+1]-sol_bins[i]), 0), 1)*
                                     (bin_datetime[i+1]-bin_datetime[i]).total_seconds()/60/60 
                                    for i, sol in enumerate(sol_bins[:-1])])
        
        forced_bin_meteor_information = [[[], []] for _ in sol_bins[:-1]]
        forced_bin_intervals = [(bin_datetime[i], bin_datetime[i+1]) for i in range(len(bin_datetime)-1)]

    # mapping meteors to bins
    for meteor, shower in associations.values():
        meteor_date = jd2Date(meteor.jdt_ref, dt_obj=True)

        # Filter out meteors ending too close to the radiant
        ra, dec, _ = shower.computeApparentRadiant(platepar.lat, platepar.lon, meteor.jdt_ref)
        radiant_azim, radiant_elev = raDec2AltAz(ra, dec, meteor.jdt_ref, platepar.lat, platepar.lon)
        if shower is None or (shower.name != shower_code) or (meteor_date < dt_beg) or (meteor_date > dt_end) \
                          or np.degrees(angularSeparation(np.radians(radiant_azim),
                                                          np.radians(radiant_elev),
                                                          np.radians(meteor.end_azim),
                                                          np.radians(meteor.end_alt))) < flux_config.rad_dist_min:
            continue
        
        num_meteors += 1
        
        if forced_bins:
            sol = unwrapSol(jd2SolLonSteyaert(meteor.jdt_ref), sol_bins[0], sol_bins[-1])
            indx = min(np.searchsorted(sol_bins, sol, side='right') - 1, len(sol_bins) - 2)
            forced_bin_meteor_information[indx][0].append(meteor)
            forced_bin_meteor_information[indx][1].append(meteor.ff_name)
        
        # finding how to put the meteor in a bin
        if binduration is not None:
            bin_num = min(int(((meteor_date - dt_beg).total_seconds()/3600) / binduration * flux_config.sub_time_bins),
                          len(bin_intervals) - 1)
            for i in range(min(flux_config.sub_time_bins, bin_num)):
                bin_meteor_information[bin_num - i][0].append(meteor)
                bin_meteor_information[bin_num - i][1].append(meteor.ff_name)
                
        else: # meteor count
            if ((num_meteors - 1) * flux_config.sub_time_bins) % binmeteors < flux_config.sub_time_bins:
                for i in range(min(flux_config.sub_time_bins - 1, len(bin_meteor_information))):
                    bin_meteor_information[-i - 1][0].append(meteor)
                    bin_meteor_information[-i - 1][1].append(meteor.ff_name)
                
                bin_meteor_information.append([[meteor], [meteor.ff_name]])
                
                if len(bin_intervals) == 0:
                    bin_intervals.append([dt_beg])
                else:
                    bin_intervals[-1].append(meteor_date)
                    bin_intervals.append([meteor_date])
                    
            else:
                for i in range(min(flux_config.sub_time_bins, len(bin_meteor_information))):
                    bin_meteor_information[-i - 1][0].append(meteor)
                    bin_meteor_information[-i - 1][1].append(meteor.ff_name)

    # closing off all bin intervals
    if binmeteors is not None:
        for _bin in bin_intervals[-flux_config.sub_time_bins:]:
            if len(_bin) == 1:
                _bin.append(dt_end)


    ### ###
    sol_data, flux_lm_6_5_data, flux_lm_6_5_ci_lower_data, flux_lm_6_5_ci_upper_data, meteor_num_data, \
    effective_collection_area_data, radiant_elev_data, radiant_dist_mid_data, ang_vel_mid_data, \
    lm_s_data, lm_m_data, sensitivity_corr_data, range_corr_data, radiant_elev_corr_data,\
    ang_vel_corr_data, total_corr_data, col_area_meteor_ht_raw, mag_median_data, mag_90_perc_data = \
    computeFluxCorrectionsOnBins(bin_meteor_information, bin_intervals, mass_index, population_index,
                                 shower, ht_std_percent, flux_config, config, col_areas_ht, v_init, azim_mid, elev_mid, 
                                 r_mid, recalibrated_platepars, platepar, frame_min_loss, ang_vel_night_mid, 
                                 sensor_data, lm_m_nightly_mean, 
                                 confidence_interval=confidence_interval, binduration=binduration)

    if forced_bins:
        print('Calculating collecting area for fixed bins')
        forced_bins_meteor_num, forced_bins_area = computeFluxCorrectionsOnBins(forced_bin_meteor_information, 
                                    forced_bin_intervals, mass_index, population_index, shower, ht_std_percent,
                                    flux_config, config, col_areas_ht, v_init, azim_mid, elev_mid, r_mid, recalibrated_platepars,
                                    platepar, frame_min_loss, ang_vel_night_mid, sensor_data, lm_m_nightly_mean, 
                                    confidence_interval=confidence_interval, no_skip=True)
        print('Finished computing collecting areas for fixed bins')
        
<<<<<<< HEAD
    #######################################
=======
        bin_hours = (bin_dt_end - bin_dt_beg).total_seconds()/3600
        # The minimum duration of the time bin should be larger than 50% of the given dt
        if binduration is not None and bin_hours < 0.5 * binduration:
            print(f"!!! Time bin duration of {bin_hours:.2f} h is shorter than 0.5x of the inputted time bin!")
            continue

        if len(bin_meteor_list) >= flux_config.meteros_min:
            print("Meteors:", len(bin_meteor_list))

            ### Weight collection area by meteor height distribution ###

            # Determine weights for each height
            weight_sum = 0
            weights = {}
            for ht in col_areas_ht:
                wt = meteor_ht_gauss.pdf(float(ht))
                weight_sum += wt
                weights[ht] = wt

            # Normalize the weights so that the sum is 1
            for ht in weights:
                weights[ht] /= weight_sum

            ### ###

            col_area_meteor_ht_raw = 0
            for ht in col_areas_ht:
                for block in col_areas_ht[ht]:
                    col_area_meteor_ht_raw += weights[ht] * col_areas_ht[ht][block][0]

            print("Raw collection area at meteor heights: {:.2f} km^2".format(
                col_area_meteor_ht_raw/1e6))

            # Compute the angular velocity in the middle of the FOV
            rad_dist_mid = angularSeparation(np.radians(radiant_azim), np.radians(radiant_elev),
                                                np.radians(azim_mid), np.radians(elev_mid))
            ang_vel_mid = v_init*np.sin(rad_dist_mid)/r_mid

            # Skip time bin if the radiant is very close to the centre of the image
            if np.degrees(rad_dist_mid) < flux_config.rad_dist_min:
                print("!!! Radiant too close to the centre of the image! {:.2f} < {:.2f}".format(
                    np.degrees(rad_dist_mid), flux_config.rad_dist_min))
                continue

            ### Compute the limiting magnitude ###

            # Compute the mean star FWHM in the given bin
            fwhm_bin_mean = np.mean([sensor_data[ff_name][0] for ff_name in bin_ffs])

            # Compute the mean photometric zero point in the given bin
            mag_lev_bin_mean = np.mean(
                [recalibrated_platepars[ff_name].mag_lev for ff_name in bin_ffs if ff_name in recalibrated_platepars])

            # # Standard deviation of star PSF, nightly mean (px)
            # star_stddev = fwhm_bin_mean/2.355

            # Use empirical LM calculation
            lm_s = stellarLMModel(mag_lev_bin_mean)

            lm_s += frame_min_loss

            # ### TEST !!!!!!!!!!!!!!!!!!!!!!!!!!!!!!!!!!!!!!!!!!!!!!!!!!!!!!!!!!!!!!!!!!!!!!!!!!!!!!!!!!!!!!!!!!!!!!!11

            # # Artificialy increase limiting magnitude
            # lm_s += 1.2

            # #####

            # Compute apparent meteor magnitude
            lm_m = lm_s - 5*np.log10(r_mid/1e5) - 2.5*np.log10(
                np.degrees(platepar.F_scale*v_init*np.sin(rad_dist_mid)/(config.fps*r_mid*fwhm_bin_mean)))

            ### ###

            # Final correction area value (height-weightned)
            collection_area = 0

            # Keep track of the corrections
            sensitivity_corr_arr = []
            range_corr_arr = []
            radiant_elev_corr_arr = []
            ang_vel_corr_arr = []
            total_corr_arr = []
            col_area_raw_arr = []
            col_area_eff_arr = []
            col_area_eff_block_dict = {}

            # Go through all heights and segment blocks
            for ht in col_areas_ht:
                for img_coords in col_areas_ht[ht]:

                    x_mean, y_mean = img_coords

                    # Unpack precomputed values
                    area, azim, elev, sensitivity_ratio, r = col_areas_ht[ht][img_coords]

                    # Compute the angular velocity (rad/s) in the middle of this block
                    rad_dist = angularSeparation(np.radians(radiant_azim), np.radians(radiant_elev),
                                                    np.radians(azim), np.radians(elev))
                    ang_vel = v_init*np.sin(rad_dist)/r

                    # If the angular distance from the radiant is less than 15 deg, don't use the block
                    #   in the effective collection area
                    if np.degrees(rad_dist) < flux_config.rad_dist_min:
                        area = 0.0

                    # Compute the range correction
                    range_correction = (1e5/r)**2

                    # ang_vel_correction = ang_vel/ang_vel_mid
                    # Compute angular velocity correction relative to the nightly mean
                    ang_vel_correction = ang_vel/ang_vel_night_mid

                    # Apply corrections

                    correction_ratio = 1.0

                    # Correct the area for vignetting and extinction
                    sensitivity_corr_arr.append(sensitivity_ratio)
                    correction_ratio *= sensitivity_ratio

                    # Correct for the range (cap to an order of magnitude correction)
                    range_correction = max(range_correction, 0.1)
                    range_corr_arr.append(range_correction)
                    correction_ratio *= range_correction

                    # Correct for the radiant elevation (cap to an order of magnitude correction)
                    radiant_elev_correction = np.sin(np.radians(radiant_elev))
                    radiant_elev_correction = max(radiant_elev_correction, 0.1)
                    radiant_elev_corr_arr.append(radiant_elev_correction)
                    correction_ratio *= radiant_elev_correction

                    # Correct for angular velocity (cap to an order of magnitude correction)
                    ang_vel_correction = min(
                        max(ang_vel_correction, 0.1), 10)
                    correction_ratio *= ang_vel_correction
                    ang_vel_corr_arr.append(ang_vel_correction)

                    # Add the collection area to the final estimate with the height weight
                    #   Raise the correction to the mass index power
                    total_correction = correction_ratio**(mass_index - 1)
                    total_correction = min(max(total_correction, 0.1), 10)
                    collection_area += weights[ht]*area*total_correction
                    total_corr_arr.append(total_correction)

                    col_area_raw_arr.append(weights[ht]*area)
                    col_area_eff_arr.append(
                        weights[ht]*area*total_correction)

                    if img_coords not in col_area_eff_block_dict:
                        col_area_eff_block_dict[img_coords] = []

                    col_area_eff_block_dict[img_coords].append(
                        weights[ht]*area*total_correction)

            # Compute mean corrections
            sensitivity_corr_avg = np.mean(sensitivity_corr_arr)
            range_corr_avg = np.mean(range_corr_arr)
            radiant_elev_corr_avg = np.mean(radiant_elev_corr_arr)
            ang_vel_corr_avg = np.mean(ang_vel_corr_arr)
            total_corr_avg = np.median(total_corr_arr)
            col_area_raw_sum = np.sum(col_area_raw_arr)
            col_area_eff_sum = np.sum(col_area_eff_arr)

            print("Raw collection area at meteor heights (CHECK): {:.2f} km^2".format(col_area_raw_sum/1e6))
            print("Eff collection area at meteor heights (CHECK): {:.2f} km^2".format(col_area_eff_sum/1e6))

            # ### PLOT HOW THE CORRECTION VARIES ACROSS THE FOV
            # x_arr = []
            # y_arr = []
            # col_area_eff_block_arr = []

            # for img_coords in col_area_eff_block_dict:

            #     x_mean, y_mean = img_coords

            #     #if x_mean not in x_arr:
            #     x_arr.append(x_mean)
            #     #if y_mean not in y_arr:
            #     y_arr.append(y_mean)

            #     col_area_eff_block_arr.append(np.sum(col_area_eff_block_dict[img_coords]))

            # x_unique = np.unique(x_arr)
            # y_unique = np.unique(y_arr)
            # # plt.pcolormesh(x_arr, y_arr, np.array(col_area_eff_block_arr).reshape(len(x_unique), len(y_unique)).T, shading='auto')
            # plt.title("TOTAL = " + str(np.sum(col_area_eff_block_arr)/1e6))
            # plt.scatter(x_arr, y_arr, c=np.array(col_area_eff_block_arr)/1e6)
            # #plt.pcolor(np.array(x_arr).reshape(len(x_unique), len(y_unique)), np.array(y_arr).reshape(len(x_unique), len(y_unique)), np.array(col_area_eff_block_arr).reshape(len(x_unique), len(y_unique))/1e6)
            # plt.colorbar(label="km^2")
            # plt.gca().invert_yaxis()
            # plt.show()

            # ###

            # Compute the nominal flux at the bin LM (meteors/1000km^2/h)
            flux = 1e9*len(bin_meteor_list)/collection_area/bin_hours

            # Compute confidence interval of the flux
            ci = 1.0 - confidence_interval
            num_ci_lower = scipy.stats.chi2.ppf(ci/2, 2*len(bin_meteor_list))/2
            num_ci_upper = scipy.stats.chi2.ppf(1 - ci/2, 2*(len(bin_meteor_list) + 1))/2
            flux_ci_lower = 1e9*num_ci_lower/collection_area/bin_hours
            flux_ci_upper = 1e9*num_ci_upper/collection_area/bin_hours

            # Compute the flux scaled to the nightly mean LM
            flux_lm_nightly_mean = flux * population_index**(lm_m_nightly_mean - lm_m)

            # Compute the flux scaled to +6.5M
            flux_lm_6_5 = flux*population_index**(6.5 - lm_m)

            # Compute scaled confidence intervals purely based on Poisson statistics (LM errors not
            #   taken into account yet)
            flux_lm_6_5_ci_lower = flux_ci_lower * population_index**(6.5 - lm_m)
            flux_lm_6_5_ci_upper = flux_ci_upper * population_index**(6.5 - lm_m)
            
            mag_bin_median = np.median([np.min(meteor.mag_array) for meteor in bin_meteor_list])
            mag_median_data.append(mag_bin_median)
            mag_90_perc = np.percentile([np.min(meteor.mag_array) for meteor in bin_meteor_list], 90)
            mag_90_perc_data.append(mag_90_perc)

            print("-- Sensor information ---")
            print("Star FWHM:  {:5.2f} px".format(fwhm_bin_mean))
            print("Photom ZP:  {:+6.2f} mag".format(mag_lev_bin_mean))
            print("Stellar LM: {:+.2f} mag".format(lm_s))
            print("-- Flux ---")
            print("Meteors:  {:d}, {:.0f}% CI [{:.2f}, {:.2f}]".format(len(bin_meteor_list),
                                                                        100*confidence_interval, num_ci_lower, num_ci_upper))
            print("Col area: {:d} km^2".format(int(collection_area/1e6)))
            print("Ang vel:  {:.2f} deg/s".format(np.degrees(ang_vel_mid)))
            print("LM app:   {:+.2f} mag".format(lm_m))
            print("Flux:     {:.2f} meteors/1000km^2/h".format(flux))
            print("to {:+.2f}: {:.2f} meteors/1000km^2/h".format(lm_m_nightly_mean, flux_lm_nightly_mean))
            print("to +6.50: {:.2f}, {:.0f}% CI [{:.2f}, {:.2f}] meteors/1000km^2/h".format(flux_lm_6_5,
                                                                                            100*confidence_interval, flux_lm_6_5_ci_lower, flux_lm_6_5_ci_upper))

            sol_data.append(sol_mean)
            flux_lm_6_5_data.append(flux_lm_6_5)
            flux_lm_6_5_ci_lower_data.append(flux_lm_6_5_ci_lower)
            flux_lm_6_5_ci_upper_data.append(flux_lm_6_5_ci_upper)
            meteor_num_data.append(len(bin_meteor_list))
            effective_collection_area_data.append(collection_area)
            radiant_elev_data.append(radiant_elev)
            radiant_dist_mid_data.append(np.degrees(rad_dist_mid))
            ang_vel_mid_data.append(np.degrees(ang_vel_mid))
            lm_s_data.append(lm_s)
            lm_m_data.append(lm_m)

            sensitivity_corr_data.append(sensitivity_corr_avg)
            range_corr_data.append(range_corr_avg)
            radiant_elev_corr_data.append(radiant_elev_corr_avg)
            ang_vel_corr_data.append(ang_vel_corr_avg)
            total_corr_data.append(total_corr_avg)
            
        else:
            print(f'!!! Insufficient meteors in bin: {len(bin_meteor_list)} observed vs min {flux_config.meteros_min}')
>>>>>>> db4abed3

    # Print the results
    print("Solar longitude, Flux at LM +6.5:")
    for sol, flux_lm_6_5 in zip(sol_data, flux_lm_6_5_data):
        print("{:9.5f}, {:8.4f}".format(sol, flux_lm_6_5))

    if show_plots and len(sol_data):

        # Plot a histogram of peak magnitudes
        plt.hist(peak_mags, cumulative=True, log=True, bins=len(peak_mags), density=True)

        # Plot population index
        r_intercept = -0.7
        x_arr = np.linspace(np.min(peak_mags), np.percentile(peak_mags, 60))
        plt.plot(x_arr, 10**(np.log10(population_index)*x_arr + r_intercept))

        plt.title("r = {:.2f}".format(population_index))

        plt.show()

        # Plot how the derived values change throughout the night
        fig, axes = plt.subplots(nrows=4, ncols=2, sharex=True, figsize=(10, 8))

        ((ax_met,      ax_lm),
         (ax_rad_elev, ax_corrs),
         (ax_rad_dist, ax_col_area),
         (ax_ang_vel,  ax_flux)) = axes

        fig.suptitle("{:s}, s = {:.2f}, r = {:.2f}".format(shower_code, mass_index, population_index))

        ax_met.scatter(sol_data, meteor_num_data)
        ax_met.set_ylabel("Meteors")

        ax_rad_elev.plot(sol_data, radiant_elev_data)
        ax_rad_elev.set_ylabel("Radiant elev (deg)")

        ax_rad_dist.plot(sol_data, radiant_dist_mid_data)
        ax_rad_dist.set_ylabel("Radiant dist (deg)")

        ax_ang_vel.plot(sol_data, ang_vel_mid_data)
        ax_ang_vel.set_ylabel("Ang vel (deg/s)")
        ax_ang_vel.set_xlabel("La Sun (deg)")

        ax_lm.plot(sol_data, lm_s_data, label="Stellar")
        ax_lm.plot(sol_data, lm_m_data, label="Meteor")
        ax_lm.plot(sol_data, mag_median_data, label='Median Meteor')
        ax_lm.plot(sol_data, mag_90_perc_data, label='90 Percentile Meteor')
        ax_lm.set_ylabel("LM")
        ax_lm.legend()

        ax_corrs.plot(sol_data, sensitivity_corr_data, label="Sensitivity")
        ax_corrs.plot(sol_data, range_corr_data, label="Range")
        ax_corrs.plot(sol_data, radiant_elev_corr_data, label="Rad elev")
        ax_corrs.plot(sol_data, ang_vel_corr_data, label="Ang vel")
        ax_corrs.plot(sol_data, total_corr_data, label="Total (median)")
        ax_corrs.set_ylabel("Corrections")
        ax_corrs.legend()

        ax_col_area.plot(sol_data, np.array(effective_collection_area_data)/1e6)
        ax_col_area.plot(sol_data, len(sol_data)*[col_area_100km_raw/1e6], color='k',
                         label="Raw col area at 100 km")
        ax_col_area.plot(sol_data, len(sol_data)*[col_area_meteor_ht_raw/1e6], color='k', linestyle='dashed',
                         label="Raw col area at met ht")
        ax_col_area.set_ylabel("Eff. col. area (km^2)")
        ax_col_area.legend()

        ax_flux.scatter(sol_data, flux_lm_6_5_data, color='k', zorder=4)
        ax_flux.errorbar(sol_data, flux_lm_6_5_data, color='grey', capsize=5, zorder=3, linestyle='none',
                         yerr=[np.array(flux_lm_6_5_data) - np.array(flux_lm_6_5_ci_lower_data),
                               np.array(flux_lm_6_5_ci_upper_data) - np.array(flux_lm_6_5_data)])

        ax_flux.set_ylabel("Flux@+6.5M (met/1000km^2/h)")
        ax_flux.set_xlabel("La Sun (deg)")

        plt.tight_layout()

        plt.show()

    if forced_bins:       
        return sol_data, flux_lm_6_5_data, flux_lm_6_5_ci_lower_data, flux_lm_6_5_ci_upper_data, meteor_num_data, \
            (forced_bins_meteor_num, forced_bins_area, forced_bins_time)
    return sol_data, flux_lm_6_5_data, flux_lm_6_5_ci_lower_data, flux_lm_6_5_ci_upper_data, meteor_num_data

def fluxParser():
    flux_parser = argparse.ArgumentParser(description="Compute single-station meteor shower flux.")

    flux_parser.add_argument("ftpdetectinfo_path", metavar="FTPDETECTINFO_PATH", type=str,
                            help="Path to an FTPdetectinfo file or path to folder. The directory also has to contain"
                            "a platepar and mask file.")

    flux_parser.add_argument("shower_code", metavar="SHOWER_CODE", type=str,
                            help="IAU shower code (e.g. ETA, PER, SDA).")
        
    flux_parser.add_argument("s", metavar="MASS_INDEX", type=float,
                            help="Mass index of the shower.")

    # parser_group1 = flux_parser.add_mutually_exclusive_group()
    flux_parser.add_argument("--timeinterval", nargs=2, metavar='INTERVAL', 
                               help="Time of the observation start and ending. YYYYMMDD_HHMMSS format for each")
    # parser_group1.add_argument("-autointerval", metavar='AUTOINTERVAL',
    #                            help="Whether time bins should be found automatically. This is the default without the command")
    
    parser_group2 = flux_parser.add_mutually_exclusive_group(required=True)
    parser_group2.add_argument("--binduration", type=float, metavar='DURATION',
                            help="Time bin width in hours.")
    parser_group2.add_argument("--binmeteors", type=int, metavar='COUNT',
                            help="Number of meteors per bin")


    flux_parser.add_argument("-c", "--config", metavar="CONFIG_PATH", type=str, default='.',
                            help="Path to a config file which will be used instead of the default one."
                                 " To load the .config file in the given data directory, write '.' (dot).")
    flux_parser.add_argument("--fwhm", metavar="DEFAULT_FWHM", type=float,
                            help="For old datasets fwhm was not measured for CALSTARS files, in these cases, "
                                 "fwhm must be given (will be used only when necessary)")
    flux_parser.add_argument("--ratiothres", metavar="RATIO", type=float, default=0.4,
                            help="Define a specific ratio threshold that will decide whether there are clouds. "
                                 "0.4 has been tested to be good and it is the default")
    return flux_parser


if __name__ == "__main__":
    import RMS.ConfigReader as cr

    # COMMAND LINE ARGUMENTS
    # Init the command line arguments parser
    flux_parser = fluxParser()
    cml_args = flux_parser.parse_args()

    # if cml_args.binmeteors is not None:
    #     raise NotImplementedError("--binmeteors not implemented") 
    
    #########################

    ftpdetectinfo_path = cml_args.ftpdetectinfo_path
    ftpdetectinfo_path = findFTPdetectinfoFile(ftpdetectinfo_path)

    # # Apply wildcards to input
    # ftpdetectinfo_path_list = []
    # for entry in ftpdetectinfo_path:

    #     # Expand wildcards and find all paths
    #     paths = glob.glob(entry)

    #     # Only take paths to files, not directories
    #     paths = [entry for entry in paths if os.path.isfile(entry)]

    #     ftpdetectinfo_path_list += paths

    # # If there are no good files given, notify the user
    # if len(ftpdetectinfo_path_list) == 0:
    #     print("No FTPdetectinfo files given!")
    #     sys.exit()

    if not os.path.isfile(ftpdetectinfo_path):
        print("The FTPdetectinfo file does not exist:", ftpdetectinfo_path)
        print("Exiting...")
        sys.exit()

    # Extract parent directory
    dir_path = os.path.dirname(ftpdetectinfo_path)

    # Load the config file
    config = cr.loadConfigFromDirectory(cml_args.config, dir_path)

    # find time intervals to compute flux with
    if cml_args.timeinterval is not None:
        dt_beg = datetime.datetime.strptime(cml_args.timeinterval[0], "%Y%m%d_%H%M%S")
        dt_end = datetime.datetime.strptime(cml_args.timeinterval[1], "%Y%m%d_%H%M%S")
        time_intervals = [(dt_beg, dt_end)]
    else:
        time_intervals = detectClouds(config, dir_path, show_plots=True, ratio_threshold=cml_args.ratiothres)
        for i, interval in enumerate(time_intervals):
            print(f'interval {i+1}/{len(time_intervals)}: {interval}')
            

        
        # print('display ff with clouds')
        # for ff in detect_clouds:
        #     print(ff, detect_clouds[ff])
        
    # Compute the flux
    for dt_beg, dt_end in time_intervals:
        print(f'Using interval: {(dt_beg, dt_end)}')
        computeFlux(config, dir_path, ftpdetectinfo_path, cml_args.shower_code, dt_beg, dt_end,
                    cml_args.s, cml_args.binduration, cml_args.binmeteors, default_fwhm=cml_args.fwhm)<|MERGE_RESOLUTION|>--- conflicted
+++ resolved
@@ -343,10 +343,6 @@
         recorded_files = list(recalibrated_platepars.keys())
 
     matched_count = {ff: len(recalibrated_platepars[ff].star_list) for ff in recorded_files}
-<<<<<<< HEAD
-    
-    star_det_mag_corr =  -2.5*np.log10(config.intensity_threshold/18) - 1 # correction for star detector LM
-=======
         
     # Compute the correction between the visible limiting magnitude and the LM produced by the star detector
     #   - normalize the LM to the intensity threshold of 18
@@ -355,7 +351,6 @@
 
 
     # Compute the limiting magnitude of the star detector
->>>>>>> db4abed3
     ff_limiting_magnitude = {ff_file: (stellarLMModel(recalibrated_platepars[ff_file].mag_lev) + star_det_mag_corr if
                                        recalibrated_platepars[ff_file].auto_recalibrated else None)
                              for ff_file in recorded_files}
@@ -377,33 +372,7 @@
                                        recalibrated_platepars[ff_file].auto_recalibrated else None)
                              for ff_file in recorded_files}
             
-        # fig, ax = plt.subplots(2)
-        plot_format = mdates.DateFormatter('%H:%M')
-<<<<<<< HEAD
-        ax[0].xaxis.set_major_formatter(plot_format)
-        ax[0].scatter([FFfile.filenameToDatetime(ff) for ff in recorded_files if ff_limiting_magnitude[ff] is not None],
-                    [ff_limiting_magnitude[ff]/matched_star_LM[ff] for ff in recorded_files if ff_limiting_magnitude[ff] is not None])
-        ax[0].set_ylabel('predicted/faintest detected star mag')
-        ax[0].set_xlabel('Time')
-        
-        ax[1].xaxis.set_major_formatter(plot_format)
-        ax[1].scatter([FFfile.filenameToDatetime(ff) for ff in ff_limiting_magnitude],
-                    ff_limiting_magnitude.values(),marker='+', label='Predicted faintest matched star mag')
-        # ax[1].scatter([FFfile.filenameToDatetime(ff) for ff in matched_pred_LM],
-        #             matched_pred_LM.values(), label='faintest detected star mag (pred)')
-        ax[1].scatter([FFfile.filenameToDatetime(ff) for ff in empirical_LM],
-                    empirical_LM.values(), label='empirical LM')
-        ax[1].scatter([FFfile.filenameToDatetime(ff) for ff in matched_star_LM],
-                    matched_star_LM.values(),marker='x', label='faintest matched star mag (cat)')
-        # ax[1].scatter([FFfile.filenameToDatetime(ff) for ff in recorded_files],
-=======
-        # ax[0].xaxis.set_major_formatter(plot_format)
-
-        # ax[0].scatter([FFfile.filenameToDatetime(ff) for ff in recorded_files if ff_limiting_magnitude[ff] is not None], 
-        #             [ff_limiting_magnitude[ff] - matched_star_LM[ff] for ff in recorded_files if ff_limiting_magnitude[ff] is not None], marker='x', c='orange')
-        # ax[0].set_ylabel('$\\Delta$ Matched LM')
-        # ax[0].set_xlabel('Time')
-        
+        plot_format = mdates.DateFormatter('%H:%M')      
 
         plt.gca().xaxis.set_major_formatter(plot_format)
 
@@ -413,15 +382,8 @@
         plt.gca().scatter([FFfile.filenameToDatetime(ff) for ff in ff_limiting_magnitude],
                     ff_limiting_magnitude.values(), marker='+', label='Star detection LM', c='orange')
 
-        # plt.gca().scatter([FFfile.filenameToDatetime(ff) for ff in matched_pred_LM],
-        #             matched_pred_LM.values(), label='faintest detected star mag (pred)')
-
         plt.gca().scatter([FFfile.filenameToDatetime(ff) for ff in matched_star_LM],
                     matched_star_LM.values(), marker='x', label="90th percentile detected stars", c='green')
-
-        # plt.gca().scatter([FFfile.filenameToDatetime(ff) for ff in recorded_files],
->>>>>>> db4abed3
-        #             [empirical_LM[ff] for ff in recorded_files], label='empirical LM')
 
         plt.gca().set_ylabel('Magnitude')
         plt.gca().set_xlabel('Time')
@@ -483,66 +445,6 @@
         pred_star_count: [dict] FF_file: number_of_stars_in_FOV
     """
 
-<<<<<<< HEAD
-    if not ff_files:
-        return {}
-    
-    # using a blank mask if nothing is given
-    if mask is None:
-        mask = MaskStructure(np.full((recalibrated_platepars[ff_files[0]].Y_res,
-                             recalibrated_platepars[ff_files[0]].X_res), 255, dtype=np.uint8))
-
-    pred_star_count = {}
-    star_mag = {}
-    for i, ff_file in enumerate(ff_files):
-        platepar = recalibrated_platepars[ff_file]
-        lim_mag = ff_limiting_magnitude[ff_file]
-        if lim_mag is None:
-            continue
-        
-        date = FFfile.getMiddleTimeFF(ff_file, config.fps, ret_milliseconds=True)
-        jd = date2JD(*date)
-        
-        # make a polygon on a sphere out of 5 points on each side
-        # n_points = 5
-        # y_points = [platepar.Y_res * i/n_points for i in range(n_points)] + [platepar.Y_res]*n_points + \
-        #             [platepar.Y_res * (1-i/n_points) for i in range(n_points)] + [0]*n_points
-        # x_points = [0]*n_points + [platepar.X_res * i/n_points for i in range(n_points)] + \
-        #             [platepar.X_res]*n_points + [platepar.X_res * (1-i/n_points) for i in range(n_points)]
-        _, ra_vertices, dec_vertices, _ = xyToRaDecPP([date]*4,
-                                                      [0, 0, platepar.X_res, platepar.X_res],
-                                                      [0, platepar.Y_res, platepar.Y_res, 0],
-                                                      [1]*4, platepar,
-                                                      extinction_correction=False)
-
-        # collect and filter catalog stars
-        catalog_stars, _, _ = StarCatalog.readStarCatalog(
-            config.star_catalog_path, config.star_catalog_file, lim_mag=lim_mag,
-            mag_band_ratios=config.star_catalog_band_ratios)
-        
-        # filter out stars that are outside of the polygon on the sphere made by the fov
-        ra_catalog, dec_catalog, mag = catalog_stars.T
-        inside = pointInsideConvexPolygonSphere(np.array([ra_catalog, dec_catalog]).T,
-                                                np.array([ra_vertices, dec_vertices]).T)
-        x, y = raDecToXYPP(ra_catalog, dec_catalog, jd, platepar)
-        x = x[inside]
-        y = y[inside]
-        mag = mag[inside]
-        # correct for extinction and vignetting so that dim stars can be filtered 
-        # (not necessary since limiting magnitude already matches with matched star LM)
-        # mag_filter = extinctionCorrectionTrueToApparent(mag[inside], ra_catalog[inside], dec_catalog[inside], jd, platepar)
-        # mag_filter = correctVignettingTrueToApparent(mag_filter, x, y, platepar)
-        # filter coordinates to be in FOV and make sure that the stars that are too dim are filtered
-        bounds = (y >= 0) & (y < platepar.Y_res) & (x >= 0) & (x < platepar.X_res) & (mag <= lim_mag)
-        x = x[bounds]
-        y = y[bounds]
-        mag = mag[bounds]
-        
-        # filter stars with mask
-        mask_filter = np.take(np.floor(mask.img/255),
-                              np.ravel_multi_index(np.floor(np.array([y, x])).astype(int),
-                                                   (platepar.Y_res, platepar.X_res))).astype(bool)
-=======
 
     pred_star_count = {}
 
@@ -556,7 +458,6 @@
             mask = MaskStructure(np.full((recalibrated_platepars[ff_files[0]].Y_res,
                                  recalibrated_platepars[ff_files[0]].X_res), 255, dtype=np.uint8))
 
->>>>>>> db4abed3
         
         star_mag = {}
         for i, ff_file in enumerate(ff_files):
@@ -846,11 +747,7 @@
 
             # Compute the median star FWHM
             fwhm_median = np.median(star_data[:, 4])
-<<<<<<< HEAD
             
-=======
-
->>>>>>> db4abed3
         # Store the values to the dictionary
         sensor_data[ff_name] = [fwhm_median]
         print("{:s}, {:5.2f}".format(ff_name, fwhm_median))
@@ -1019,26 +916,12 @@
             # Compute the mean star FWHM in the given bin
             fwhm_bin_mean = np.mean([sensor_data[ff_name][0] for ff_name in bin_ffs])
 
-            # # Compute the mean background stddev in the given bin
-            # stddev_bin_mean = np.mean([sensor_data[ff_name][1] for ff_name in bin_ffs])
-
-<<<<<<< HEAD
             # Compute the mean photometric zero point in the given bin
             mag_lev_bin_mean = np.mean(
                 [recalibrated_platepars[ff_name].mag_lev for ff_name in bin_ffs if ff_name in recalibrated_platepars])
-=======
-    # Compute the population index using the classical equation
-    # Found to be more consistent when comparing fluxes
-    population_index = 10**((mass_index - 1)/2.5)
-    # population_index = 10**((mass_index - 1)/2.3) # TEST !!!!!!!!!!!!!!!!!!!!!!!!!!!!!!!!!!!!!!!!!!!!!!!!!!!!!!!!!!!!!!!!
->>>>>>> db4abed3
 
             # # Standard deviation of star PSF, nightly mean (px)
             # star_stddev = fwhm_bin_mean/2.355
-
-            # Compute the theoretical stellar limiting magnitude (bin average)
-            # star_sum = 2*np.pi*(config.k1_det*stddev_bin_mean + config.j1_det)*star_stddev**2
-            # lm_s = -2.5*np.log10(star_sum) + mag_lev_bin_mean
 
             # Use empirical LM calculation
             lm_s = stellarLMModel(mag_lev_bin_mean)
@@ -1077,15 +960,10 @@
                     # Unpack precomputed values
                     area, azim, elev, sensitivity_ratio, r = col_areas_ht[ht][img_coords]
 
-<<<<<<< HEAD
                     # Compute the angular velocity (rad/s) in the middle of this block
                     rad_dist = angularSeparation(np.radians(radiant_azim), np.radians(radiant_elev),
                                                     np.radians(azim), np.radians(elev))
                     ang_vel = v_init*np.sin(rad_dist)/r
-=======
-    # Compute the nighly mean FWHM
-    fwhm_nightly_mean = np.mean([sensor_data[key][0] for key in sensor_data])
->>>>>>> db4abed3
 
                     # If the angular distance from the radiant is less than 15 deg, don't use the block
                     #   in the effective collection area
@@ -1131,8 +1009,7 @@
                     total_corr_arr.append(total_correction)
 
                     col_area_raw_arr.append(weights[ht]*area)
-                    col_area_eff_arr.append(
-                        weights[ht]*area*total_correction)
+                    col_area_eff_arr.append(weights[ht]*area*total_correction)
 
                     if img_coords not in col_area_eff_block_dict:
                         col_area_eff_block_dict[img_coords] = []
@@ -1392,7 +1269,7 @@
             # Save to disk
             f.write(out_str)
 
-    # Compute the nighly mean FWHM and noise stddev
+    # Compute the nighly mean FWHM
     fwhm_nightly_mean = np.mean([sensor_data[key][0] for key in sensor_data])
 
     ### ###
@@ -1501,16 +1378,6 @@
 
     # Compute the average limiting magnitude to which all flux will be normalized
 
-<<<<<<< HEAD
-    # Standard deviation of star PSF, nightly mean (px)
-    # star_stddev = fwhm_nightly_mean/2.355
-
-    # # Compute the theoretical stellar limiting magnitude (nightly average)
-    # star_sum = 2*np.pi*(config.k1_det*stddev_nightly_mean + config.j1_det)*star_stddev**2
-    # lm_s_nightly_mean = -2.5*np.log10(star_sum) + mag_lev_nightly_mean
-
-=======
->>>>>>> db4abed3
     # Compute the theoretical stellar limiting magnitude using an empirical model (nightly average)
     lm_s_nightly_mean = stellarLMModel(mag_lev_nightly_mean)
 
@@ -1638,266 +1505,7 @@
                                     confidence_interval=confidence_interval, no_skip=True)
         print('Finished computing collecting areas for fixed bins')
         
-<<<<<<< HEAD
     #######################################
-=======
-        bin_hours = (bin_dt_end - bin_dt_beg).total_seconds()/3600
-        # The minimum duration of the time bin should be larger than 50% of the given dt
-        if binduration is not None and bin_hours < 0.5 * binduration:
-            print(f"!!! Time bin duration of {bin_hours:.2f} h is shorter than 0.5x of the inputted time bin!")
-            continue
-
-        if len(bin_meteor_list) >= flux_config.meteros_min:
-            print("Meteors:", len(bin_meteor_list))
-
-            ### Weight collection area by meteor height distribution ###
-
-            # Determine weights for each height
-            weight_sum = 0
-            weights = {}
-            for ht in col_areas_ht:
-                wt = meteor_ht_gauss.pdf(float(ht))
-                weight_sum += wt
-                weights[ht] = wt
-
-            # Normalize the weights so that the sum is 1
-            for ht in weights:
-                weights[ht] /= weight_sum
-
-            ### ###
-
-            col_area_meteor_ht_raw = 0
-            for ht in col_areas_ht:
-                for block in col_areas_ht[ht]:
-                    col_area_meteor_ht_raw += weights[ht] * col_areas_ht[ht][block][0]
-
-            print("Raw collection area at meteor heights: {:.2f} km^2".format(
-                col_area_meteor_ht_raw/1e6))
-
-            # Compute the angular velocity in the middle of the FOV
-            rad_dist_mid = angularSeparation(np.radians(radiant_azim), np.radians(radiant_elev),
-                                                np.radians(azim_mid), np.radians(elev_mid))
-            ang_vel_mid = v_init*np.sin(rad_dist_mid)/r_mid
-
-            # Skip time bin if the radiant is very close to the centre of the image
-            if np.degrees(rad_dist_mid) < flux_config.rad_dist_min:
-                print("!!! Radiant too close to the centre of the image! {:.2f} < {:.2f}".format(
-                    np.degrees(rad_dist_mid), flux_config.rad_dist_min))
-                continue
-
-            ### Compute the limiting magnitude ###
-
-            # Compute the mean star FWHM in the given bin
-            fwhm_bin_mean = np.mean([sensor_data[ff_name][0] for ff_name in bin_ffs])
-
-            # Compute the mean photometric zero point in the given bin
-            mag_lev_bin_mean = np.mean(
-                [recalibrated_platepars[ff_name].mag_lev for ff_name in bin_ffs if ff_name in recalibrated_platepars])
-
-            # # Standard deviation of star PSF, nightly mean (px)
-            # star_stddev = fwhm_bin_mean/2.355
-
-            # Use empirical LM calculation
-            lm_s = stellarLMModel(mag_lev_bin_mean)
-
-            lm_s += frame_min_loss
-
-            # ### TEST !!!!!!!!!!!!!!!!!!!!!!!!!!!!!!!!!!!!!!!!!!!!!!!!!!!!!!!!!!!!!!!!!!!!!!!!!!!!!!!!!!!!!!!!!!!!!!!11
-
-            # # Artificialy increase limiting magnitude
-            # lm_s += 1.2
-
-            # #####
-
-            # Compute apparent meteor magnitude
-            lm_m = lm_s - 5*np.log10(r_mid/1e5) - 2.5*np.log10(
-                np.degrees(platepar.F_scale*v_init*np.sin(rad_dist_mid)/(config.fps*r_mid*fwhm_bin_mean)))
-
-            ### ###
-
-            # Final correction area value (height-weightned)
-            collection_area = 0
-
-            # Keep track of the corrections
-            sensitivity_corr_arr = []
-            range_corr_arr = []
-            radiant_elev_corr_arr = []
-            ang_vel_corr_arr = []
-            total_corr_arr = []
-            col_area_raw_arr = []
-            col_area_eff_arr = []
-            col_area_eff_block_dict = {}
-
-            # Go through all heights and segment blocks
-            for ht in col_areas_ht:
-                for img_coords in col_areas_ht[ht]:
-
-                    x_mean, y_mean = img_coords
-
-                    # Unpack precomputed values
-                    area, azim, elev, sensitivity_ratio, r = col_areas_ht[ht][img_coords]
-
-                    # Compute the angular velocity (rad/s) in the middle of this block
-                    rad_dist = angularSeparation(np.radians(radiant_azim), np.radians(radiant_elev),
-                                                    np.radians(azim), np.radians(elev))
-                    ang_vel = v_init*np.sin(rad_dist)/r
-
-                    # If the angular distance from the radiant is less than 15 deg, don't use the block
-                    #   in the effective collection area
-                    if np.degrees(rad_dist) < flux_config.rad_dist_min:
-                        area = 0.0
-
-                    # Compute the range correction
-                    range_correction = (1e5/r)**2
-
-                    # ang_vel_correction = ang_vel/ang_vel_mid
-                    # Compute angular velocity correction relative to the nightly mean
-                    ang_vel_correction = ang_vel/ang_vel_night_mid
-
-                    # Apply corrections
-
-                    correction_ratio = 1.0
-
-                    # Correct the area for vignetting and extinction
-                    sensitivity_corr_arr.append(sensitivity_ratio)
-                    correction_ratio *= sensitivity_ratio
-
-                    # Correct for the range (cap to an order of magnitude correction)
-                    range_correction = max(range_correction, 0.1)
-                    range_corr_arr.append(range_correction)
-                    correction_ratio *= range_correction
-
-                    # Correct for the radiant elevation (cap to an order of magnitude correction)
-                    radiant_elev_correction = np.sin(np.radians(radiant_elev))
-                    radiant_elev_correction = max(radiant_elev_correction, 0.1)
-                    radiant_elev_corr_arr.append(radiant_elev_correction)
-                    correction_ratio *= radiant_elev_correction
-
-                    # Correct for angular velocity (cap to an order of magnitude correction)
-                    ang_vel_correction = min(
-                        max(ang_vel_correction, 0.1), 10)
-                    correction_ratio *= ang_vel_correction
-                    ang_vel_corr_arr.append(ang_vel_correction)
-
-                    # Add the collection area to the final estimate with the height weight
-                    #   Raise the correction to the mass index power
-                    total_correction = correction_ratio**(mass_index - 1)
-                    total_correction = min(max(total_correction, 0.1), 10)
-                    collection_area += weights[ht]*area*total_correction
-                    total_corr_arr.append(total_correction)
-
-                    col_area_raw_arr.append(weights[ht]*area)
-                    col_area_eff_arr.append(
-                        weights[ht]*area*total_correction)
-
-                    if img_coords not in col_area_eff_block_dict:
-                        col_area_eff_block_dict[img_coords] = []
-
-                    col_area_eff_block_dict[img_coords].append(
-                        weights[ht]*area*total_correction)
-
-            # Compute mean corrections
-            sensitivity_corr_avg = np.mean(sensitivity_corr_arr)
-            range_corr_avg = np.mean(range_corr_arr)
-            radiant_elev_corr_avg = np.mean(radiant_elev_corr_arr)
-            ang_vel_corr_avg = np.mean(ang_vel_corr_arr)
-            total_corr_avg = np.median(total_corr_arr)
-            col_area_raw_sum = np.sum(col_area_raw_arr)
-            col_area_eff_sum = np.sum(col_area_eff_arr)
-
-            print("Raw collection area at meteor heights (CHECK): {:.2f} km^2".format(col_area_raw_sum/1e6))
-            print("Eff collection area at meteor heights (CHECK): {:.2f} km^2".format(col_area_eff_sum/1e6))
-
-            # ### PLOT HOW THE CORRECTION VARIES ACROSS THE FOV
-            # x_arr = []
-            # y_arr = []
-            # col_area_eff_block_arr = []
-
-            # for img_coords in col_area_eff_block_dict:
-
-            #     x_mean, y_mean = img_coords
-
-            #     #if x_mean not in x_arr:
-            #     x_arr.append(x_mean)
-            #     #if y_mean not in y_arr:
-            #     y_arr.append(y_mean)
-
-            #     col_area_eff_block_arr.append(np.sum(col_area_eff_block_dict[img_coords]))
-
-            # x_unique = np.unique(x_arr)
-            # y_unique = np.unique(y_arr)
-            # # plt.pcolormesh(x_arr, y_arr, np.array(col_area_eff_block_arr).reshape(len(x_unique), len(y_unique)).T, shading='auto')
-            # plt.title("TOTAL = " + str(np.sum(col_area_eff_block_arr)/1e6))
-            # plt.scatter(x_arr, y_arr, c=np.array(col_area_eff_block_arr)/1e6)
-            # #plt.pcolor(np.array(x_arr).reshape(len(x_unique), len(y_unique)), np.array(y_arr).reshape(len(x_unique), len(y_unique)), np.array(col_area_eff_block_arr).reshape(len(x_unique), len(y_unique))/1e6)
-            # plt.colorbar(label="km^2")
-            # plt.gca().invert_yaxis()
-            # plt.show()
-
-            # ###
-
-            # Compute the nominal flux at the bin LM (meteors/1000km^2/h)
-            flux = 1e9*len(bin_meteor_list)/collection_area/bin_hours
-
-            # Compute confidence interval of the flux
-            ci = 1.0 - confidence_interval
-            num_ci_lower = scipy.stats.chi2.ppf(ci/2, 2*len(bin_meteor_list))/2
-            num_ci_upper = scipy.stats.chi2.ppf(1 - ci/2, 2*(len(bin_meteor_list) + 1))/2
-            flux_ci_lower = 1e9*num_ci_lower/collection_area/bin_hours
-            flux_ci_upper = 1e9*num_ci_upper/collection_area/bin_hours
-
-            # Compute the flux scaled to the nightly mean LM
-            flux_lm_nightly_mean = flux * population_index**(lm_m_nightly_mean - lm_m)
-
-            # Compute the flux scaled to +6.5M
-            flux_lm_6_5 = flux*population_index**(6.5 - lm_m)
-
-            # Compute scaled confidence intervals purely based on Poisson statistics (LM errors not
-            #   taken into account yet)
-            flux_lm_6_5_ci_lower = flux_ci_lower * population_index**(6.5 - lm_m)
-            flux_lm_6_5_ci_upper = flux_ci_upper * population_index**(6.5 - lm_m)
-            
-            mag_bin_median = np.median([np.min(meteor.mag_array) for meteor in bin_meteor_list])
-            mag_median_data.append(mag_bin_median)
-            mag_90_perc = np.percentile([np.min(meteor.mag_array) for meteor in bin_meteor_list], 90)
-            mag_90_perc_data.append(mag_90_perc)
-
-            print("-- Sensor information ---")
-            print("Star FWHM:  {:5.2f} px".format(fwhm_bin_mean))
-            print("Photom ZP:  {:+6.2f} mag".format(mag_lev_bin_mean))
-            print("Stellar LM: {:+.2f} mag".format(lm_s))
-            print("-- Flux ---")
-            print("Meteors:  {:d}, {:.0f}% CI [{:.2f}, {:.2f}]".format(len(bin_meteor_list),
-                                                                        100*confidence_interval, num_ci_lower, num_ci_upper))
-            print("Col area: {:d} km^2".format(int(collection_area/1e6)))
-            print("Ang vel:  {:.2f} deg/s".format(np.degrees(ang_vel_mid)))
-            print("LM app:   {:+.2f} mag".format(lm_m))
-            print("Flux:     {:.2f} meteors/1000km^2/h".format(flux))
-            print("to {:+.2f}: {:.2f} meteors/1000km^2/h".format(lm_m_nightly_mean, flux_lm_nightly_mean))
-            print("to +6.50: {:.2f}, {:.0f}% CI [{:.2f}, {:.2f}] meteors/1000km^2/h".format(flux_lm_6_5,
-                                                                                            100*confidence_interval, flux_lm_6_5_ci_lower, flux_lm_6_5_ci_upper))
-
-            sol_data.append(sol_mean)
-            flux_lm_6_5_data.append(flux_lm_6_5)
-            flux_lm_6_5_ci_lower_data.append(flux_lm_6_5_ci_lower)
-            flux_lm_6_5_ci_upper_data.append(flux_lm_6_5_ci_upper)
-            meteor_num_data.append(len(bin_meteor_list))
-            effective_collection_area_data.append(collection_area)
-            radiant_elev_data.append(radiant_elev)
-            radiant_dist_mid_data.append(np.degrees(rad_dist_mid))
-            ang_vel_mid_data.append(np.degrees(ang_vel_mid))
-            lm_s_data.append(lm_s)
-            lm_m_data.append(lm_m)
-
-            sensitivity_corr_data.append(sensitivity_corr_avg)
-            range_corr_data.append(range_corr_avg)
-            radiant_elev_corr_data.append(radiant_elev_corr_avg)
-            ang_vel_corr_data.append(ang_vel_corr_avg)
-            total_corr_data.append(total_corr_avg)
-            
-        else:
-            print(f'!!! Insufficient meteors in bin: {len(bin_meteor_list)} observed vs min {flux_config.meteros_min}')
->>>>>>> db4abed3
 
     # Print the results
     print("Solar longitude, Flux at LM +6.5:")
@@ -1994,12 +1602,9 @@
     flux_parser.add_argument("s", metavar="MASS_INDEX", type=float,
                             help="Mass index of the shower.")
 
-    # parser_group1 = flux_parser.add_mutually_exclusive_group()
     flux_parser.add_argument("--timeinterval", nargs=2, metavar='INTERVAL', 
                                help="Time of the observation start and ending. YYYYMMDD_HHMMSS format for each")
-    # parser_group1.add_argument("-autointerval", metavar='AUTOINTERVAL',
-    #                            help="Whether time bins should be found automatically. This is the default without the command")
-    
+
     parser_group2 = flux_parser.add_mutually_exclusive_group(required=True)
     parser_group2.add_argument("--binduration", type=float, metavar='DURATION',
                             help="Time bin width in hours.")
