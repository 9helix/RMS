--- conflicted
+++ resolved
@@ -289,10 +289,9 @@
         m = ephem.Moon()
         m.compute(o)
 
-        # calculating fraction of moon which is visible
+        # Calculating fraction of moon which is visible
         nnm = ephem.next_new_moon(o.date)
         pnm = ephem.previous_new_moon(o.date)
-<<<<<<< HEAD
         phase = (o.date - pnm)/(nnm - pnm)  # from 0 to 1 for 360 deg
         lunar_area = 1 - np.abs(2*phase - 1)  # using sawtooth function for fraction of moon visible
         
@@ -315,31 +314,6 @@
         # Always take observations if the Moon is not above the horizon
         elif o.next_rising(m) < o.next_setting(m):
             
-=======
-        phase = (o.date - pnm) / (nnm - pnm)  # from 0 to 1 for 360 deg
-        lunar_area = 1 - np.abs(2 * phase - 1)  # using sawtooth function for fraction of moon visible
-
-        # calculating angular distance from middle of fov to correct for checking after the xy mapping
-        angular_distance = angularSeparation(ra_mid, dec_mid, m.ra, m.dec)
-
-        x, y = raDecToXYPP(
-            np.array([np.degrees(m.ra)]),
-            np.array([np.degrees(m.dec)]),
-            datetime2JD(o.date.datetime()),
-            platepar,
-        )
-
-        # an amount of pixels outside fov. It would be better if this exactly required the moon to be 3
-        # degrees outside of fov, but that can be computationally intensive
-        if (
-            (x <= -30)
-            or (x >= platepar.X_res + 30)
-            or (y <= -50)
-            or (y >= platepar.Y_res + 50)
-            or (lunar_area < 0.25)
-            or o.next_rising(m) < o.next_setting(m)
-        ) and angular_distance < radius:
->>>>>>> b318225a
             new_file_list.append(filename)
             continue
 
@@ -446,13 +420,8 @@
     else:
         print("Recalibrated platepar file not available!")
         print("Recalibrating...")
-<<<<<<< HEAD
-        recalibrated_platepars = recalibrateSelectedFF(dir_path, recorded_files, star_list, config, stellarLMModel(platepar.mag_lev), ignore_distance_threshold=True)
-=======
-        recalibrated_platepars = recalibrateSelectedFF(
-            dir_path, recorded_files, star_list, config, stellarLMModel(platepar.mag_lev)
-        )
->>>>>>> b318225a
+        recalibrated_platepars = recalibrateSelectedFF(dir_path, recorded_files, star_list, config, \
+            stellarLMModel(platepar.mag_lev), ignore_distance_threshold=True)
         recorded_files = list(recalibrated_platepars.keys())
 
     matched_count = {ff: len(recalibrated_platepars[ff].star_list) for ff in recorded_files}
@@ -460,7 +429,7 @@
     # Compute the correction between the visible limiting magnitude and the LM produced by the star detector
     #   - normalize the LM to the intensity threshold of 18
     #   - correct for the sensitivity at intensity threshold of 18 (empirical)
-    star_det_mag_corr = -2.5 * np.log10(config.intensity_threshold / 18) - 1.3
+    star_det_mag_corr = -2.5*np.log10(config.intensity_threshold/18) - 1.3
 
     # Compute the limiting magnitude of the star detector
     ff_limiting_magnitude = {
