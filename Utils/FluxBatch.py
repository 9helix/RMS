""" Batch run the flux code using a flux batch file. """

import datetime
import os
import shlex
import sys

import matplotlib.pyplot as plt
import numpy as np
import scipy
from RMS.Astrometry.Conversions import datetime2JD, jd2Date
from RMS.Formats.FTPdetectinfo import findFTPdetectinfoFile
from RMS.Routines.SolarLongitude import jd2SolLonSteyaert, solLon2jdSteyaert

from Utils.Flux import calculatePopulationIndex, computeFlux, detectClouds, fluxParser, loadForcedBinFluxData


def addFixedBins(sol_bins, small_sol_bins, *params):
    """
    For a larger array of solar longitudes sol_bins, fits parameters to an empty array of its size (minus 1)
    so that small_sol_bins agrees with sol_bins

    Assumes that for some index i, sol_bins[i:i+len(small_sol_bins)] = small_sol_bins. If this is not true,
    then the values are invalid and different small arrays should be used

    Arguments:
        sol_bins: [ndarray] Array of solar longitude bin edges. Does not wrap around
        small_sol_bins: [ndarray] Array of solar longitude bin edges which is smaller in length than
            sol_bins but can be transformed to sol_bins if shifted by a certain index. Does not wrap
            around.
        *params: [ndarray] Physical quantities such as number of meteors, collecting area.

    Return:
        [tuple] Same variables corresponding to params
            - val: [ndarray] Array of where any index that used to correspond to a sol in small_sol_bins,
                now corresponds to an index in sol_bins, padding all other values with zeros
    """
    # if sol_bins wraps would wrap around but forced_bins_sol doesn't
    if sol_bins[0] > small_sol_bins[0]:
        i = np.argmax(sol_bins - (small_sol_bins[0] + 360) > -1e-7)
    else:
        i = np.argmax(sol_bins - small_sol_bins[0] > -1e-7)  # index where they are equal

    data_arrays = []
    for p in params:
        forced_bin_param = np.zeros(len(sol_bins) - 1)
        forced_bin_param[i : i + len(p)] = p
        data_arrays.append(forced_bin_param)

    return data_arrays


def combineFixedBinsAndComputeFlux(
    sol_bins, meteors, time_area_prod, min_meteors=50, ci=0.95, min_tap=2, max_duration=6
):
    """
    Computes flux values and their corresponding solar longitude based on bins containing
    number of meteors, and time-area product. Bins will be combined so that each bin has the
    minimum number of meteors

    Arguments:
        sol_bins: [ndarray] Solar longitude of bins start and end (the length must be 1 more than meteors)
        meteors: [ndarray] Number of meteors in a bin
        time_area_prod: [ndarray] Time multiplied by LM corrected collecting area added for each station
            which contains each bin
        time: [ndarray]

    Keyword arguments:
        min_meteors: [int] Minimum number of meteors to have in a bin
        ci: [float] Confidence interval for calculating the flux error bars (from 0 to 1)
        min_tap: [float] Minimum time area product in 1000 km^2*h.
        max_duration: [float] Maximum bin duration in hours

    Return:
        [tuple] sol, flux, flux_lower, flux_upper, meteors, ta_prod
            - sol: [ndarray] Solar longitude
            - flux: [ndarray] Flux corresponding to solar longitude
            - flux_lower: [ndarray] Lower bound of flux corresponding to sol
            - flux_upper: [ndarray] Upper bound of flux corresponding to sol
            - meteor_count: [ndarray] Number of meteors in bin
            - time_area_product: [ndarray] Time area product of bin

    """
    middle_bin_sol = (sol_bins[1:] + sol_bins[:-1]) / 2

    flux_list = []
    flux_upper_list = []
    flux_lower_list = []
    sol_list = []
    sol_bin_list = []
    meteor_count_list = []
    area_time_product_list = []

    start_idx = 0
    for end_idx in range(1, len(meteors)):
        sl = slice(start_idx, end_idx)
        if np.sum(meteors[sl]) >= min_meteors and np.nansum(time_area_prod[sl]) / 1e9 >= min_tap:
            ta_prod = np.sum(time_area_prod[sl])

            num_meteors = np.sum(meteors[sl])
            meteor_count_list.append(num_meteors)
            area_time_product_list.append(ta_prod)
            if ta_prod == 0:
                flux_list.append(0)
                flux_upper_list.append(0)
                flux_lower_list.append(0)
            else:
                n_meteors_upper = scipy.stats.chi2.ppf(0.5 + ci / 2, 2 * (num_meteors + 1)) / 2
                n_meteors_lower = scipy.stats.chi2.ppf(0.5 - ci / 2, 2 * num_meteors) / 2
                flux_list.append(1e9 * num_meteors / ta_prod)
                flux_upper_list.append(1e9 * n_meteors_upper / ta_prod)
                flux_lower_list.append(1e9 * n_meteors_lower / ta_prod)

            sol_list.append(np.mean(middle_bin_sol[sl]))
            sol_bin_list.append(sol_bins[start_idx])
            start_idx = end_idx
        elif (middle_bin_sol[end_idx] - middle_bin_sol[start_idx]) / (
            2 * np.pi
        ) * 24 * 365.24219 >= max_duration:
            start_idx = end_idx

    sol_bin_list.append(sol_bins[start_idx])

    return (
        np.array(sol_list),
        np.array(sol_bin_list),
        np.array(flux_list),
        np.array(flux_lower_list),
        np.array(flux_upper_list),
        np.array(meteor_count_list),
        np.array(area_time_product_list),
    )


def calculateFixedBins(all_time_intervals, dir_list, bin_duration=5):
    """
    Function to calculate the bins that any amount of stations over any number of years for one shower
    can be put into.

    Arguments:
        file_data: [list]

    Keyword arguments:
        bin_duration: [float] Bin duration in minutes (this is only an approximation since the bins are
            fixed to solar longitude)

    Return:
        [tuple] sol_bins, bin_datetime_dict
            - sol_bins: [ndarray] array of solar longitudes corresponding to each of the bins
            - bin_datetime_dict: [list] Each element contains a list of two elements: datetime_range, bin_datetime
                - datetime_range: [tuple] beg_time, end_time
                    - beg_time: [datetime] starting time of the bins
                    - end_time: [datetime] ending time of the last bin
                - bin_datetime: [list] list of datetime for each bin start and end time. The first element
                    is beg_time and the last element is end_time
    """

    # calculate bins for summary calculations
    if not all_time_intervals:
        return np.array([]), []

    sol_delta = 2 * np.pi / 60 / 24 / 365.24219 * bin_duration
    sol_beg = np.array([jd2SolLonSteyaert(datetime2JD(beg)) for beg, _ in all_time_intervals])
    sol_end = np.array([jd2SolLonSteyaert(datetime2JD(end)) for _, end in all_time_intervals])

    # even if the solar longitude wrapped around, make sure that you know what the smallest sol are
    if np.max(sol_beg) - np.min(sol_beg) > np.pi or np.max(sol_end) - np.min(sol_end) > np.pi:
        start_idx = np.argmin(np.where(sol_beg > np.pi, sol_beg, 2 * np.pi))
        end_idx = np.argmax(np.where(sol_end <= np.pi, sol_beg, 0))
    else:
        start_idx = np.argmin(sol_beg)
        end_idx = np.argmax(sol_end)
    min_sol = sol_beg[start_idx]
    max_sol = sol_end[end_idx] if sol_beg[start_idx] < sol_end[end_idx] else sol_end[end_idx] + 2 * np.pi
    sol_bins = np.arange(min_sol, max_sol, sol_delta)
    sol_bins = np.append(sol_bins, sol_bins[-1] + sol_delta)  # all events should be within the bins

    # make sure that fixed bins fit with already existing bins saved
    existing_sol = []
    for _dir in dir_list:
        loaded_sol = []
        for filename in os.listdir(_dir):
            if 'fixedbinsflux' in filename and filename.endswith('.csv'):
                loaded_sol.append(loadForcedBinFluxData(_dir, filename)[0])
        if loaded_sol:
            existing_sol.append(loaded_sol)
        # does not check to make sure that none of the intervals during a single night overlap. User must
        # make sure of this

    ## calculating sol_bins
    if existing_sol:
        # select a starting_sol to transform sol_bins to so that it matched what already exists
        if len(existing_sol) == 1:
            starting_sol = existing_sol[0][0]
        else:
            # if there's more than one array of sol values, make sure they all agree with each other and
            # take the first
            failed = False
            comparison_sol = existing_sol[0][0]
            for loaded_sol_list, _dir in zip(existing_sol[1:], dir_list[1:]):
                sol = loaded_sol_list[0]  # take the first of the list and assume the others agree with it
                min_len = min(len(comparison_sol), len(sol), 5)
                a, b = (
                    (comparison_sol[:min_len], sol[:min_len])
                    if comparison_sol[0] > sol[0]
                    else (sol[:min_len], comparison_sol[:min_len])
                )
                epsilon = 1e-12
                goal = sol_delta / 2
                val = (np.median(a - b if a[0] - b[0] < np.pi else b + 2 * np.pi - a) + goal) % sol_delta
                if np.abs(goal - val) > epsilon:
                    print(
                        "!!! fixedbinsflux.csv in {:s} and {:s} don't match solar longitude values".format(dir_list[0], _dir)
                    )
                    print('\tSolar longitude difference:', np.abs(goal - val))
                    failed = True

            if failed:
                print()
                raise Exception(
                    'Flux bin solar longitudes didn\'t match. To fix this, at least one of the'
                    ' fixedbinsflux.csv must be deleted.'
                )
            # filter only sol values that are inside the solar longitude
            starting_sol = comparison_sol

        # adjust bins to fit existing bins
        length = min(len(starting_sol), len(sol_bins))
        sol_bins += np.mean(starting_sol[:length] - sol_bins[:length]) % sol_delta
        # make sure that sol_bins satisfies the range even with the fit
        sol_bins = np.append(sol_bins[0] - sol_delta, sol_bins)  # assume that it doesn't wrap around

    ## calculating datetime corresponding to sol_bins for each year
    bin_datetime_dict = []
    bin_datetime = []
    for sol in sol_bins:
        curr_time = all_time_intervals[start_idx][0] + datetime.timedelta(
            minutes=(sol - sol_bins[0]) / (2 * np.pi) * 365.24219 * 24 * 60
        )
        bin_datetime.append(jd2Date(solLon2jdSteyaert(curr_time.year, curr_time.month, sol), dt_obj=True))
    bin_datetime_dict.append([(bin_datetime[0], bin_datetime[-1]), bin_datetime])

    for start_time, _ in all_time_intervals:
        if all(
            [
                year_start > start_time or start_time > year_end
                for (year_start, year_end), _ in bin_datetime_dict
            ]
        ):
            delta_years = int(
                np.floor(
                    (start_time - all_time_intervals[start_idx][0]).total_seconds()
                    / (365.24219 * 24 * 60 * 60)
                )
            )
            bin_datetime = [
                jd2Date(solLon2jdSteyaert(dt.year + delta_years, dt.month, sol), dt_obj=True)
                for sol, dt in zip(sol_bins, bin_datetime_dict[0][1])
            ]
            bin_datetime_dict.append([(bin_datetime[0], bin_datetime[-1]), bin_datetime])

    return sol_bins, bin_datetime_dict


class StationPlotParams:
    '''Class to give plots specific appearances based on the station'''

    def __init__(self):
        self.color_dict = {}
        self.marker_dict = {}
        self.markers = ['o', 'x', '+']

        self.color_cycle = [plt.get_cmap("tab10")(i) for i in range(10)]

    def __call__(self, station):
        if station not in self.color_dict:
            # Generate a new color
            color = self.color_cycle[len(self.color_dict) % (len(self.color_cycle))]
            label = station
            marker = self.markers[(len(self.marker_dict) // 10) % (len(self.markers))]

            # Assign plot color
            self.color_dict[station] = color
            self.marker_dict[station] = marker

        else:
            color = self.color_dict[station]
            marker = self.marker_dict[station]
            # label = str(config.stationID)
            label = None

        return {'color': color, 'marker': marker, 'label': label}


if __name__ == "__main__":

    import argparse

    import RMS.ConfigReader as cr

    # Init the command line arguments parser
    arg_parser = argparse.ArgumentParser(
        description="Compute multi-station and multi-year meteor shower flux from a batch file."
    )

    arg_parser.add_argument("batch_path", metavar="BATCH_PATH", type=str, help="Path to the flux batch file.")
    arg_parser.add_argument(
        "--output_filename",
        metavar="FILENAME",
        type=str,
        default='fluxbatch_output',
        help="Filename to export images and data (exclude file extensions), defaults to fluxbatch_output",
    )
    arg_parser.add_argument(
        "-csv",
        action='store_true',
        help="If given, will read from the csv files defined with output_filename (defaults to fluxbatch_output)",
    )
    arg_parser.add_argument(
        "--minmeteors",
        type=int,
        default=50,
        help="Minimum meteors per bin. If this is not satisfied the bin will be made larger",
    )
    arg_parser.add_argument(
        "--mintap",
        type=float,
        default=2,
        help="Minimum time-area product per bin. If this is not satisfied the bin will be made larger",
    )
    arg_parser.add_argument(
        "--maxduration",
        type=float,
        default=6,
        help="Maximum time per bin. if this is not satisfied, the bin will be discarded.",
    )

    # Parse the command line arguments
    fluxbatch_cml_args = arg_parser.parse_args()

    #########################


    ### Binning parameters ###

    # Confidence interval
    ci = 0.95

    # Minimum bin duration
    bin_duration = 5

    # Minimum number of meteors in the bin
    min_meteors = 30

    # Minimum time-area product (1000 km^2 h)
    min_tap = 5

    ### ###


    # Check if the batch file exists
    if not os.path.isfile(fluxbatch_cml_args.batch_path):
        print("The given batch file does not exist!", fluxbatch_cml_args.batch_path)
        sys.exit()

    dir_path = os.path.dirname(fluxbatch_cml_args.batch_path)

    output_data = []
    shower_code = None
    summary_population_index = []

    plot_info = StationPlotParams()

<<<<<<< HEAD

=======
    bin_duration = 5
    min_meteors = fluxbatch_cml_args.minmeteors
    min_tap = fluxbatch_cml_args.mintap
    max_duration = fluxbatch_cml_args.maxduration
>>>>>>> 49fc4ce5
    fig, ax = plt.subplots(2, figsize=(15, 8), sharex=True)


    if not fluxbatch_cml_args.csv:

        # loading commands from batch file and collecting information to run computeflux, including
        # detecting the clouds

        file_data = []
        with open(fluxbatch_cml_args.batch_path) as f:

            # Parse the batch entries
            for line in f:
                line = line.replace("\n", "").replace("\r", "")

                if not len(line):
                    continue

                if line.startswith("#"):
                    continue

                flux_cml_args = fluxParser().parse_args(shlex.split(line))
                (
                    ftpdetectinfo_path,
                    shower_code,
                    s,
                    binduration,
                    binmeteors,
                    time_intervals,
                    fwhm,
                    ratio_threshold,
                ) = (
                    flux_cml_args.ftpdetectinfo_path,
                    flux_cml_args.shower_code,
                    flux_cml_args.s,
                    flux_cml_args.binduration,
                    flux_cml_args.binmeteors,
                    flux_cml_args.timeinterval,
                    flux_cml_args.fwhm,
                    flux_cml_args.ratiothres,
                )
                ftpdetectinfo_path = findFTPdetectinfoFile(ftpdetectinfo_path)

                if not os.path.isfile(ftpdetectinfo_path):
                    print("The FTPdetectinfo file does not exist:", ftpdetectinfo_path)
                    print("Exiting...")
                    sys.exit()

                # Extract parent directory
                ftp_dir_path = os.path.dirname(ftpdetectinfo_path)

                # Load the config file
                config = cr.loadConfigFromDirectory('.', ftp_dir_path)
                if time_intervals is None:
                    # find time intervals to compute flux with
                    print('Detecting whether clouds are present...')
                    time_intervals = detectClouds(
                        config, ftp_dir_path, show_plots=False, ratio_threshold=ratio_threshold
                    )
                    print('Cloud detection complete!')
                    print()
                else:
                    time_intervals = [(*time_intervals,)]

                file_data.append(
                    [
                        config,
                        ftp_dir_path,
                        ftpdetectinfo_path,
                        shower_code,
                        time_intervals,
                        s,
                        binduration,
                        binmeteors,
                        fwhm,
                    ]
                )

        sol_bins, bin_datetime_dict = calculateFixedBins(
            [time_interval for data in file_data for time_interval in data[4]],
            [data[1] for data in file_data],
            bin_duration=bin_duration,
        )

        all_bin_information = []
        # Compute the flux
        for (
            config,
            ftp_dir_path,
            ftpdetectinfo_path,
            shower_code,
            time_intervals,
            s,
            binduration,
            binmeteors,
            fwhm,
        ) in file_data:
            for interval in time_intervals:
                dt_beg, dt_end = interval
                forced_bins = (
                    bin_datetime_dict[
                        np.argmax(
                            [
                                year_start < dt_beg < year_end
                                for (year_start, year_end), _ in bin_datetime_dict
                            ]
                        )
                    ][1],
                    sol_bins,
                )
                ret = computeFlux(
                    config,
                    ftp_dir_path,
                    ftpdetectinfo_path,
                    shower_code,
                    dt_beg,
                    dt_end,
                    s,
                    binduration,
                    binmeteors,
                    show_plots=False,
                    default_fwhm=fwhm,
                    forced_bins=forced_bins,
                    confidence_interval=ci,
                )
                if ret is None:
                    continue
                (
                    sol_data,
                    flux_lm_6_5_data,
                    flux_lm_6_5_ci_lower_data,
                    flux_lm_6_5_ci_upper_data,
                    meteor_num_data,
                    population_index,
                    bin_information,
                ) = ret

                # Add computed flux to the output list
                summary_population_index.append(population_index)
                output_data += [
                    [config.stationID, sol, flux, lower, upper]
                    for (sol, flux, lower, upper) in zip(
                        sol_data, flux_lm_6_5_data, flux_lm_6_5_ci_lower_data, flux_lm_6_5_ci_upper_data, population_index
                    )
                ]

                all_bin_information.append(addFixedBins(sol_bins, *bin_information))

                # plot data for night and interval
                plot_params = plot_info(config.stationID)
                line = ax[0].plot(sol_data, flux_lm_6_5_data, **plot_params, linestyle='dashed')

                ax[0].errorbar(
                    sol_data,
                    flux_lm_6_5_data,
                    color=plot_params['color'],
                    alpha=0.5,
                    capsize=5,
                    zorder=3,
                    linestyle='none',
                    yerr=[
                        np.array(flux_lm_6_5_data) - np.array(flux_lm_6_5_ci_lower_data),
                        np.array(flux_lm_6_5_ci_upper_data) - np.array(flux_lm_6_5_data),
                    ],
                )

        # plotting data
        num_meteors = sum(np.array(meteors) for meteors, _, _ in all_bin_information)

        area_time_product = sum(np.array(area) * np.array(time) for _, area, time in all_bin_information)
        (
            comb_sol,
            comb_sol_bins,
            comb_flux,
            comb_flux_lower,
            comb_flux_upper,
            comb_num_meteors,
            comb_ta_prod,
        ) = combineFixedBinsAndComputeFlux(
            sol_bins,
            num_meteors,
            area_time_product,
            ci=ci,
            min_tap=min_tap,
            min_meteors=min_meteors,
            max_duration=max_duration,
        )
        comb_sol = np.degrees(comb_sol)
        comb_sol_bins = np.degrees(comb_sol_bins)

    else:

        # get list of directories so that fixedfluxbin csv files can be found
        with open(fluxbatch_cml_args.batch_path) as f:
            # Parse the batch entries
            for line in f:
                line = line.replace("\n", "").replace("\r", "")

                if not len(line):
                    continue

                if line.startswith("#"):
                    continue

                flux_cml_args = fluxParser().parse_args(shlex.split(line))
                shower_code = flux_cml_args.shower_code
                summary_population_index.append(calculatePopulationIndex(flux_cml_args.s))

        # load data from .csv file and plot it
        dirname = os.path.dirname(fluxbatch_cml_args.batch_path)
        data1 = np.genfromtxt(
            os.path.join(dirname, fluxbatch_cml_args.output_filename + "_1.csv"),
            delimiter=',',
            dtype=None,
            encoding=None,
            skip_header=1,
        )

        station_list = []
        for stationID, sol, flux, lower, upper, _ in data1:
            plot_params = plot_info(stationID)

            ax[0].errorbar(
                sol,
                flux,
                **plot_params,
                alpha=0.5,
                capsize=5,
                zorder=3,
                linestyle='none',
                yerr=[[flux - lower], [upper - flux]],
            )

        if os.path.exists(os.path.join(dirname, fluxbatch_cml_args.output_filename + "_2.csv")):
            data2 = np.genfromtxt(
                os.path.join(dirname, fluxbatch_cml_args.output_filename + "_2.csv"),
                delimiter=',',
                encoding=None,
                skip_header=1,
            )

            comb_sol_bins = data2[:, 0]
            comb_sol = data2[:-1, 1]
            comb_flux = data2[:-1, 2]
            comb_flux_lower = data2[:-1, 3]
            comb_flux_upper = data2[:-1, 4]
            comb_ta_prod = data2[:-1, 5]
            comb_num_meteors = data2[:-1, 6]
        else:
            comb_sol = []
            comb_sol_bins = []
            comb_flux = []
            comb_flux_lower = []
            comb_flux_upper = []
            comb_num_meteors = []
            comb_ta_prod = []

    if len(comb_sol):
        # plotting 5 minute bin data
        ax[0].errorbar(
            comb_sol % 360,
            comb_flux,
            yerr=[comb_flux - comb_flux_lower, comb_flux_upper - comb_flux],
            label='weighted average flux',
            c='k',
            marker='o',
            linestyle='none',
        )

        plot1 = ax[1].bar(
            ((comb_sol_bins[1:] + comb_sol_bins[:-1]) / 2) % 360,
            comb_ta_prod / 1e9,
            comb_sol_bins[1:] - comb_sol_bins[:-1],
            label='Time-area product',
        )

        ax[1].hlines(
            min_tap,
            np.min(comb_sol%360),
            np.max(comb_sol%360),
            colors='b',
            linestyles='--',
        )
        side_ax = ax[1].twinx()
        plot2 = side_ax.scatter(comb_sol%360, comb_num_meteors, c='k', label='Num meteors')
        side_ax.hlines(
            min_meteors,
            np.min(comb_sol%360),
            np.max(comb_sol%360),
            colors='k',
            linestyles='--',
        )
        side_ax.set_ylabel('Num meteors')
        side_ax.set_ylim(bottom=0)
        ax[1].legend([plot1, plot2], [plot1.get_label(), plot2.get_label()])

    # Show plot
    ax[0].legend()
    ax[0].set_title('{:s} r = {:.3f}'.format(shower_code, np.mean(summary_population_index)))
    ax[0].set_ylabel("Flux (meteoroids / 1000km$^2$ h)")
    ax[1].set_ylabel("Time-area product +6.5M (1000 km$^2$ h)")
    ax[1].set_xlabel("Solar longitude (deg)")
    # plt.tight_layout()

    fig_path = os.path.join(dir_path, fluxbatch_cml_args.output_filename + ".png")
    print("Figure saved to:", fig_path)
    plt.savefig(fig_path, dpi=300)

    plt.show()

    if not fluxbatch_cml_args.csv:
        if len(comb_sol):
            data_out_path = os.path.join(dir_path, fluxbatch_cml_args.output_filename + "_2.csv")
            with open(data_out_path, 'w') as fout:
                fout.write(
                    "# Sol bin start (deg), Mean Sol (deg), Flux@+6.5M (met/1000km^2/h), Flux lower bound, Flux upper bound, Area-time product (corrected to +6.5M) (m^3/h), Meteor Count\n"
                )
                for _sol_bins, _sol, _flux, _flux_lower, _flux_upper, _at, _nmeteors in zip(
                    comb_sol_bins,
                    comb_sol,
                    comb_flux,
                    comb_flux_lower,
                    comb_flux_upper,
                    comb_ta_prod,
                    comb_num_meteors,
                ):

                    fout.write(f"{_sol_bins},{_sol},{_flux},{_flux_lower},{_flux_upper},{_at},{_nmeteors}\n")
                fout.write(f"{comb_sol_bins[-1]},,,,,,\n")
            print("Data saved to:", data_out_path)

        data_out_path = os.path.join(dir_path, f"{fluxbatch_cml_args.output_filename}_1.csv")
        with open(data_out_path, 'w') as fout:
            fout.write(
                "# Station, Sol (deg), Flux@+6.5M (met/1000km^2/h), Flux lower bound, Flux upper bound, Population Index\n"
            )
            for entry in output_data:
                print(entry)
                stationID, sol, flux, lower, upper, population_index = entry

                fout.write(
                    "{:s},{:.8f},{:.3f},{:.3f},{:.3f},{}\n".format(
                        stationID, sol, flux, lower, upper, population_index
                    )
                )
        print("Data saved to:", data_out_path)<|MERGE_RESOLUTION|>--- conflicted
+++ resolved
@@ -51,7 +51,7 @@
 
 
 def combineFixedBinsAndComputeFlux(
-    sol_bins, meteors, time_area_prod, min_meteors=50, ci=0.95, min_tap=2, max_duration=6
+    sol_bins, meteors, time_area_prod, min_meteors=50, ci=0.95, min_tap=2, max_bin_duration=6
 ):
     """
     Computes flux values and their corresponding solar longitude based on bins containing
@@ -69,7 +69,7 @@
         min_meteors: [int] Minimum number of meteors to have in a bin
         ci: [float] Confidence interval for calculating the flux error bars (from 0 to 1)
         min_tap: [float] Minimum time area product in 1000 km^2*h.
-        max_duration: [float] Maximum bin duration in hours
+        max_bin_duration: [float] Maximum bin duration in hours.
 
     Return:
         [tuple] sol, flux, flux_lower, flux_upper, meteors, ta_prod
@@ -116,7 +116,7 @@
             start_idx = end_idx
         elif (middle_bin_sol[end_idx] - middle_bin_sol[start_idx]) / (
             2 * np.pi
-        ) * 24 * 365.24219 >= max_duration:
+        ) * 24 * 365.24219 >= max_bin_duration:
             start_idx = end_idx
 
     sol_bin_list.append(sol_bins[start_idx])
@@ -205,7 +205,7 @@
                     if comparison_sol[0] > sol[0]
                     else (sol[:min_len], comparison_sol[:min_len])
                 )
-                epsilon = 1e-12
+                epsilon = 1e-7
                 goal = sol_delta / 2
                 val = (np.median(a - b if a[0] - b[0] < np.pi else b + 2 * np.pi - a) + goal) % sol_delta
                 if np.abs(goal - val) > epsilon:
@@ -319,20 +319,20 @@
     arg_parser.add_argument(
         "--minmeteors",
         type=int,
-        default=50,
+        default=30,
         help="Minimum meteors per bin. If this is not satisfied the bin will be made larger",
     )
     arg_parser.add_argument(
         "--mintap",
         type=float,
-        default=2,
+        default=3,
         help="Minimum time-area product per bin. If this is not satisfied the bin will be made larger",
     )
     arg_parser.add_argument(
         "--maxduration",
         type=float,
         default=6,
-        help="Maximum time per bin. if this is not satisfied, the bin will be discarded.",
+        help="Maximum time per bin in hours. If this is not satisfied, the bin will be discarded.",
     )
 
     # Parse the command line arguments
@@ -346,14 +346,17 @@
     # Confidence interval
     ci = 0.95
 
-    # Minimum bin duration
+    # Minimum bin duration (minutes)
     bin_duration = 5
 
     # Minimum number of meteors in the bin
-    min_meteors = 30
+    min_meteors = fluxbatch_cml_args.minmeteors
 
     # Minimum time-area product (1000 km^2 h)
-    min_tap = 5
+    min_tap = fluxbatch_cml_args.mintap
+
+    # Maximum bin duration
+    max_bin_duration = fluxbatch_cml_args.maxduration
 
     ### ###
 
@@ -371,14 +374,6 @@
 
     plot_info = StationPlotParams()
 
-<<<<<<< HEAD
-
-=======
-    bin_duration = 5
-    min_meteors = fluxbatch_cml_args.minmeteors
-    min_tap = fluxbatch_cml_args.mintap
-    max_duration = fluxbatch_cml_args.maxduration
->>>>>>> 49fc4ce5
     fig, ax = plt.subplots(2, figsize=(15, 8), sharex=True)
 
 
@@ -519,9 +514,9 @@
                 # Add computed flux to the output list
                 summary_population_index.append(population_index)
                 output_data += [
-                    [config.stationID, sol, flux, lower, upper]
+                    [config.stationID, sol, flux, lower, upper, population_index]
                     for (sol, flux, lower, upper) in zip(
-                        sol_data, flux_lm_6_5_data, flux_lm_6_5_ci_lower_data, flux_lm_6_5_ci_upper_data, population_index
+                        sol_data, flux_lm_6_5_data, flux_lm_6_5_ci_lower_data, flux_lm_6_5_ci_upper_data
                     )
                 ]
 
@@ -564,7 +559,7 @@
             ci=ci,
             min_tap=min_tap,
             min_meteors=min_meteors,
-            max_duration=max_duration,
+            max_bin_duration=max_bin_duration,
         )
         comb_sol = np.degrees(comb_sol)
         comb_sol_bins = np.degrees(comb_sol_bins)
