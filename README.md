--- conflicted
+++ resolved
@@ -78,10 +78,7 @@
 
 The recording **will not** run on Windows, but most of other submodules will (astrometric calibration, viewing the data, manual reduction, etc.). The problem under Windows is that for some reason the logging module object cannot be pickled when parallelized by the multiprocessing library. **We weren't able to solve this issue, but we invite people to try to take a stab at it.**
 
-<<<<<<< HEAD
-=======
-
->>>>>>> e1f15e59
+
 Here we provide installation instructions for the RPi, but the procedure should be the same for any Debian-based Linux distribution: [LINK](https://docs.google.com/document/d/19ImeNqBTD1ml2iisp5y7CjDrRV33wBeF9rtx3mIVjh4/edit)
 
 Alternatively, if you are using Anaconda Python on your Linux PC, you can install all libraries except OpenCV by running:
